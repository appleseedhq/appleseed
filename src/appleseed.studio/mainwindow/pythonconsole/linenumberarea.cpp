--- conflicted
+++ resolved
@@ -95,22 +95,12 @@
     {
         if (block.isVisible() && bottom >= event->rect().top())
         {
-
-<<<<<<< HEAD
             painter.setPen(QColor(100, 100, 100));
-=======
-            QString number = QString::number(block_number + 1);
-            painter.setPen(QColor(169, 169, 169));
-            painter.drawText(0, top, width(), fontMetrics().height(),
-                             Qt::AlignRight, number);
-
->>>>>>> 6dffb168
             painter.drawText(
                 0, top,
                 width(), fontMetrics().height(),
                 Qt::AlignRight,
                 QString::number(block_number + 1));
-
         }
 
         block = block.next();
