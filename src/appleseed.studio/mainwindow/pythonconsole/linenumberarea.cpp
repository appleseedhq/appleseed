
//
// This source file is part of appleseed.
// Visit http://appleseedhq.net/ for additional information and resources.
//
// This software is released under the MIT license.
//
// Copyright (c) 2017 Gleb Mishchenko, The appleseedhq Organization
//
// Permission is hereby granted, free of charge, to any person obtaining a copy
// of this software and associated documentation files (the "Software"), to deal
// in the Software without restriction, including without limitation the rights
// to use, copy, modify, merge, publish, distribute, sublicense, and/or sell
// copies of the Software, and to permit persons to whom the Software is
// furnished to do so, subject to the following conditions:
//
// The above copyright notice and this permission notice shall be included in
// all copies or substantial portions of the Software.
//
// THE SOFTWARE IS PROVIDED "AS IS", WITHOUT WARRANTY OF ANY KIND, EXPRESS OR
// IMPLIED, INCLUDING BUT NOT LIMITED TO THE WARRANTIES OF MERCHANTABILITY,
// FITNESS FOR A PARTICULAR PURPOSE AND NONINFRINGEMENT. IN NO EVENT SHALL THE
// AUTHORS OR COPYRIGHT HOLDERS BE LIABLE FOR ANY CLAIM, DAMAGES OR OTHER
// LIABILITY, WHETHER IN AN ACTION OF CONTRACT, TORT OR OTHERWISE, ARISING FROM,
// OUT OF OR IN CONNECTION WITH THE SOFTWARE OR THE USE OR OTHER DEALINGS IN
// THE SOFTWARE.
//

// Interface header.
#include "linenumberarea.h"

// appleseed.studio headers.
#include "mainwindow/pythonconsole/pythoneditor.h"

// Qt headers.
#include <QFont>
#include <QPainter>
#include <QTextBlock>

namespace appleseed {
namespace studio {

LineNumberArea::LineNumberArea(PythonEditor* parent)
  : QWidget(parent), editor(parent)
{
    connect(editor, SIGNAL(blockCountChanged(int)), this, SLOT(slot_update_area_width()));
    connect(editor, SIGNAL(updateRequest(QRect, int)), this, SLOT(slot_update_area(QRect, int)));
    connect(editor, SIGNAL(fontChanged(QFont)), this, SLOT(slot_change_font(QFont)));

    slot_update_area_width();
}

void LineNumberArea::slot_update_area_width()
{
    setFixedWidth(area_width());
    editor->setViewportMargins(area_width(), 0, 0, 0);
}

void LineNumberArea::slot_update_area(const QRect& rect, int dy)
{
    if (dy != 0)
        scroll(0, dy);
    else
        update(0, rect.y(), area_width(), rect.height());

    if (rect.contains(editor->viewport()->rect()))
        slot_update_area_width();
}

int LineNumberArea::area_width()
{
    int digits = 1;
    int max = qMax(1, editor->blockCount());
    while (max >= 10)
    {
        max /= 10;
        ++digits;
    }

    return 3 + fontMetrics().width(QLatin1Char('9')) * digits;
}

void LineNumberArea::paintEvent(QPaintEvent* event)
{
    QPainter painter(this);
    painter.fillRect(event->rect(), QColor(53, 53, 53));

    QTextBlock block = editor->firstVisibleBlock();
    int block_number = block.blockNumber();
    int top = static_cast<int>(editor->blockBoundingGeometry(block).
                               translated(editor->contentOffset()).top());
    int bottom = top + static_cast<int>(editor->blockBoundingRect(block).height());

    while (block.isValid() && top <= event->rect().bottom())
    {
        if (block.isVisible() && bottom >= event->rect().top())
        {
<<<<<<< HEAD
            QString number = QString::number(block_number + 1);
            painter.setPen(QColor(169, 169, 169));
            painter.drawText(0, top, width(), fontMetrics().height(),
                             Qt::AlignRight, number);
=======
            painter.setPen(QColor(100, 100, 100));
            painter.drawText(
                0, top,
                width(), fontMetrics().height(),
                Qt::AlignRight,
                QString::number(block_number + 1));
>>>>>>> 4124011a
        }

        block = block.next();
        top = bottom;
        bottom = top + static_cast<int>(editor->blockBoundingRect(block).height());
        ++block_number;
    }
}

void LineNumberArea::slot_change_font(const QFont& font)
{
    setFont(font);
    slot_update_area_width();
}

}   // namespace studio
}   // namespace appleseed<|MERGE_RESOLUTION|>--- conflicted
+++ resolved
@@ -95,19 +95,13 @@
     {
         if (block.isVisible() && bottom >= event->rect().top())
         {
-<<<<<<< HEAD
-            QString number = QString::number(block_number + 1);
-            painter.setPen(QColor(169, 169, 169));
-            painter.drawText(0, top, width(), fontMetrics().height(),
-                             Qt::AlignRight, number);
-=======
+
             painter.setPen(QColor(100, 100, 100));
             painter.drawText(
                 0, top,
                 width(), fontMetrics().height(),
                 Qt::AlignRight,
                 QString::number(block_number + 1));
->>>>>>> 4124011a
         }
 
         block = block.next();
