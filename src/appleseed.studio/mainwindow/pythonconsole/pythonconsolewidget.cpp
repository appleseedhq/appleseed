
//
// This source file is part of appleseed.
// Visit http://appleseedhq.net/ for additional information and resources.
//
// This software is released under the MIT license.
//
// Copyright (c) 2017 Gleb Mishchenko, The appleseedhq Organization
//
// Permission is hereby granted, free of charge, to any person obtaining a copy
// of this software and associated documentation files (the "Software"), to deal
// in the Software without restriction, including without limitation the rights
// to use, copy, modify, merge, publish, distribute, sublicense, and/or sell
// copies of the Software, and to permit persons to whom the Software is
// furnished to do so, subject to the following conditions:
//
// The above copyright notice and this permission notice shall be included in
// all copies or substantial portions of the Software.
//
// THE SOFTWARE IS PROVIDED "AS IS", WITHOUT WARRANTY OF ANY KIND, EXPRESS OR
// IMPLIED, INCLUDING BUT NOT LIMITED TO THE WARRANTIES OF MERCHANTABILITY,
// FITNESS FOR A PARTICULAR PURPOSE AND NONINFRINGEMENT. IN NO EVENT SHALL THE
// AUTHORS OR COPYRIGHT HOLDERS BE LIABLE FOR ANY CLAIM, DAMAGES OR OTHER
// LIABILITY, WHETHER IN AN ACTION OF CONTRACT, TORT OR OTHERWISE, ARISING FROM,
// OUT OF OR IN CONNECTION WITH THE SOFTWARE OR THE USE OR OTHER DEALINGS IN
// THE SOFTWARE.
//

// Interface header.
#include "pythonconsolewidget.h"

// appleseed.studio headers.
#include "mainwindow/pythonconsole/outputredirector.h"
#include "mainwindow/pythonconsole/pythoneditor.h"
#include "utility/miscellaneous.h"

// Qt headers.
#include <QAction>
#include <QToolBar>
#include <QVBoxLayout>

namespace appleseed {
namespace studio {

//
// PythonConsoleWidget class implementation.
//

PythonConsoleWidget::PythonConsoleWidget(QWidget* parent)
  : QWidget(parent)
{
    m_input = new PythonEditor(this);

    m_output = new QPlainTextEdit(this);
    m_output->setUndoRedoEnabled(false);
    m_output->setLineWrapMode(QPlainTextEdit::WidgetWidth);
    m_output->setReadOnly(true);
    m_output->setTextInteractionFlags(
        Qt::TextSelectableByMouse |
        Qt::TextSelectableByKeyboard);
    m_output->setFont(m_input->font());

<<<<<<< HEAD
    init_actions();

    QToolBar* toolbar = new QToolBar(this);
    toolbar->addAction(m_action_execute_selection);
    toolbar->addAction(m_action_execute_all);
    toolbar->addAction(m_action_clear_selection);

    QVBoxLayout* layout = new QVBoxLayout();
    layout->addWidget(toolbar);
    layout->addWidget(input);
    layout->addWidget(output);

    setLayout(layout);

    PythonInterpreter::instance().initialize(OutputRedirector(output));
}
=======
    m_action_execute_all =
        new QAction(load_icons("python_execute_all"), "Execute All Code", this);
    m_action_execute_all->setShortcut(Qt::CTRL + Qt::SHIFT + Qt::Key_Return);
    m_action_execute_all->setShortcutContext(Qt::WidgetWithChildrenShortcut);
    connect(m_action_execute_all, SIGNAL(triggered()), this, SLOT(slot_execute_all()));
    addAction(m_action_execute_all);
>>>>>>> e012a5ca

    m_action_execute_selection =
        new QAction(load_icons("python_execute_selection"), "Execute Selected Code", this);
    m_action_execute_selection->setShortcut(Qt::CTRL + Qt::Key_Return);
    m_action_execute_selection->setShortcutContext(Qt::WidgetWithChildrenShortcut);
    connect(m_action_execute_selection, SIGNAL(triggered()), this, SLOT(slot_execute_selection()));
    addAction(m_action_execute_selection);

    m_action_clear_selection =
        new QAction(load_icons("python_clear_output"), "Clear Console Output", this);
    m_action_clear_selection->setShortcut(Qt::CTRL + Qt::Key_D);
    m_action_clear_selection->setShortcutContext(Qt::WidgetWithChildrenShortcut);
    connect(m_action_clear_selection, SIGNAL(triggered()), this, SLOT(slot_clear_output()));
    addAction(m_action_clear_selection);

    m_action_focus_on_input = new QAction("Focus on Console Input", this);
    m_action_focus_on_input->setShortcut(Qt::CTRL + Qt::Key_L);
    connect(m_action_focus_on_input, SIGNAL(triggered()), m_input, SLOT(setFocus()));
    addAction(m_action_focus_on_input);

    QToolBar* toolbar = new QToolBar(this);
    toolbar->addAction(m_action_execute_selection);
    toolbar->addAction(m_action_execute_all);
    toolbar->addAction(m_action_clear_selection);

    QVBoxLayout* layout = new QVBoxLayout();
    layout->setContentsMargins(0, 0, 0, 0);
    layout->addWidget(toolbar);
    layout->addWidget(m_input);
    layout->addWidget(m_output);

    setLayout(layout);

    PythonInterpreter::instance().redirect_output(OutputRedirector(m_output));
}

void PythonConsoleWidget::slot_execute_selection()
{
    // QTextCursor returned by textCursor() function uses QChar(8233) instead of newline.
    // It breaks Python indentation rules so it has to be replaced.
    const QString selected = m_input->textCursor().selectedText().replace(QChar(8233), "\n");
    execute(selected);
}

void PythonConsoleWidget::slot_execute_all()
{
    execute(m_input->toPlainText());
}

void PythonConsoleWidget::slot_clear_output()
{
    m_output->clear();
}

void PythonConsoleWidget::execute(const QString& script)
{
    PythonInterpreter::instance().execute(script.toStdString().c_str());
}

}   // namespace studio
}   // namespace appleseed<|MERGE_RESOLUTION|>--- conflicted
+++ resolved
@@ -60,31 +60,12 @@
         Qt::TextSelectableByKeyboard);
     m_output->setFont(m_input->font());
 
-<<<<<<< HEAD
-    init_actions();
-
-    QToolBar* toolbar = new QToolBar(this);
-    toolbar->addAction(m_action_execute_selection);
-    toolbar->addAction(m_action_execute_all);
-    toolbar->addAction(m_action_clear_selection);
-
-    QVBoxLayout* layout = new QVBoxLayout();
-    layout->addWidget(toolbar);
-    layout->addWidget(input);
-    layout->addWidget(output);
-
-    setLayout(layout);
-
-    PythonInterpreter::instance().initialize(OutputRedirector(output));
-}
-=======
     m_action_execute_all =
         new QAction(load_icons("python_execute_all"), "Execute All Code", this);
     m_action_execute_all->setShortcut(Qt::CTRL + Qt::SHIFT + Qt::Key_Return);
     m_action_execute_all->setShortcutContext(Qt::WidgetWithChildrenShortcut);
     connect(m_action_execute_all, SIGNAL(triggered()), this, SLOT(slot_execute_all()));
     addAction(m_action_execute_all);
->>>>>>> e012a5ca
 
     m_action_execute_selection =
         new QAction(load_icons("python_execute_selection"), "Execute Selected Code", this);
