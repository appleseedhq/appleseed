--- conflicted
+++ resolved
@@ -1,750 +1,693 @@
-
-#
-# This source file is part of appleseed.
-# Visit https://appleseedhq.net/ for additional information and resources.
-#
-# This software is released under the MIT license.
-#
-# Copyright (c) 2010-2013 Francois Beaune, Jupiter Jazz Limited
-# Copyright (c) 2014-2018 Francois Beaune, The appleseedhq Organization
-#
-# Permission is hereby granted, free of charge, to any person obtaining a copy
-# of this software and associated documentation files (the "Software"), to deal
-# in the Software without restriction, including without limitation the rights
-# to use, copy, modify, merge, publish, distribute, sublicense, and/or sell
-# copies of the Software, and to permit persons to whom the Software is
-# furnished to do so, subject to the following conditions:
-#
-# The above copyright notice and this permission notice shall be included in
-# all copies or substantial portions of the Software.
-#
-# THE SOFTWARE IS PROVIDED "AS IS", WITHOUT WARRANTY OF ANY KIND, EXPRESS OR
-# IMPLIED, INCLUDING BUT NOT LIMITED TO THE WARRANTIES OF MERCHANTABILITY,
-# FITNESS FOR A PARTICULAR PURPOSE AND NONINFRINGEMENT. IN NO EVENT SHALL THE
-# AUTHORS OR COPYRIGHT HOLDERS BE LIABLE FOR ANY CLAIM, DAMAGES OR OTHER
-# LIABILITY, WHETHER IN AN ACTION OF CONTRACT, TORT OR OTHERWISE, ARISING FROM,
-# OUT OF OR IN CONNECTION WITH THE SOFTWARE OR THE USE OR OTHER DEALINGS IN
-# THE SOFTWARE.
-#
-
-
-#--------------------------------------------------------------------------------------------------
-# Packages.
-#--------------------------------------------------------------------------------------------------
-
-# Boost.
-if (NOT PYTHON_MAJOR_VERSION STREQUAL "2")
-    message (FATAL_ERROR "Python 2.x needed")
-else ()
-    find_package (Boost 1.55 COMPONENTS python)
-endif ()
-
-# OpenGL.
-find_package (OpenGL REQUIRED)
-
-# Qt 4.
-find_package (Qt4 REQUIRED)
-set (QT_USE_QTOPENGL TRUE)
-include (${QT_USE_FILE})
-
-
-#--------------------------------------------------------------------------------------------------
-# Source files.
-#--------------------------------------------------------------------------------------------------
-
-set (debug_benchmarks_sources
-    debug/benchmarks/benchmarkrunnerthread.cpp
-    debug/benchmarks/benchmarkrunnerthread.h
-    debug/benchmarks/benchmarkwindow.cpp
-    debug/benchmarks/benchmarkwindow.h
-    debug/benchmarks/benchmarkwindow.ui
-)
-list (APPEND appleseed.studio_sources
-    ${debug_benchmarks_sources}
-)
-source_group ("debug\\benchmarks" FILES
-    ${debug_benchmarks_sources}
-)
-
-set (debug_tests_sources
-    debug/tests/autodeletetestsuiterepository.h
-    debug/tests/qttestlistener.cpp
-    debug/tests/qttestlistener.h
-    debug/tests/testoutputitem.cpp
-    debug/tests/testoutputitem.h
-    debug/tests/testoutputwidgetdecorator.cpp
-    debug/tests/testoutputwidgetdecorator.h
-    debug/tests/testresultwidgetdecorator.cpp
-    debug/tests/testresultwidgetdecorator.h
-    debug/tests/testrunnerthread.cpp
-    debug/tests/testrunnerthread.h
-    debug/tests/testwindow.cpp
-    debug/tests/testwindow.h
-    debug/tests/testwindow.ui
-)
-list (APPEND appleseed.studio_sources
-    ${debug_tests_sources}
-)
-source_group ("debug\\tests" FILES
-    ${debug_tests_sources}
-)
-
-set (help_about_sources
-    help/about/aboutwindow.cpp
-    help/about/aboutwindow.h
-    help/about/aboutwindow.ui
-)
-list (APPEND appleseed.studio_sources
-    ${help_about_sources}
-)
-source_group ("help\\about" FILES
-    ${help_about_sources}
-)
-
-set (main_sources
-    main/commandlinehandler.cpp
-    main/commandlinehandler.h
-    main/main.cpp
-)
-list (APPEND appleseed.studio_sources
-    ${main_sources}
-)
-source_group ("main" FILES
-    ${main_sources}
-)
-
-set (mainwindow_project_sources
-    mainwindow/project/assemblycollectionitem.cpp
-    mainwindow/project/assemblycollectionitem.h
-    mainwindow/project/assemblyinstanceitem.cpp
-    mainwindow/project/assemblyinstanceitem.h
-    mainwindow/project/assemblyitem.cpp
-    mainwindow/project/assemblyitem.h
-    mainwindow/project/attributeeditor.cpp
-    mainwindow/project/attributeeditor.h
-    mainwindow/project/basegroupitem.cpp
-    mainwindow/project/basegroupitem.h
-    mainwindow/project/collectionitem.h
-    mainwindow/project/collectionitembase.h
-    mainwindow/project/customentityui.h
-    mainwindow/project/entityactions.h
-    mainwindow/project/entitybrowser.cpp
-    mainwindow/project/entitybrowser.h
-    mainwindow/project/entitybrowserwindow.cpp
-    mainwindow/project/entitybrowserwindow.h
-    mainwindow/project/entitybrowserwindow.ui
-    mainwindow/project/entitycreatorbase.cpp
-    mainwindow/project/entitycreatorbase.h
-    mainwindow/project/entityeditor.cpp
-    mainwindow/project/entityeditor.h
-    mainwindow/project/entityeditorcontext.h
-    mainwindow/project/entityeditorformfactorybase.cpp
-    mainwindow/project/entityeditorformfactorybase.h
-    mainwindow/project/entityeditorwindow.cpp
-    mainwindow/project/entityeditorwindow.h
-    mainwindow/project/entityeditorwindow.ui
-    mainwindow/project/entityinputwidget.cpp
-    mainwindow/project/entityinputwidget.h
-    mainwindow/project/entityitem.h
-    mainwindow/project/entityitembase.h
-    mainwindow/project/exceptioninvalidentityname.h
-    mainwindow/project/fixedmodelentityeditorformfactory.h
-    mainwindow/project/fixedmodelentityitem.h
-    mainwindow/project/frameitem.cpp
-    mainwindow/project/frameitem.h
-    mainwindow/project/ientityvalueprovider.h
-    mainwindow/project/instancecollectionitem.h
-    mainwindow/project/itembase.cpp
-    mainwindow/project/itembase.h
-    mainwindow/project/itemregistry.cpp
-    mainwindow/project/itemregistry.h
-    mainwindow/project/materialassignmenteditorwindow.cpp
-    mainwindow/project/materialassignmenteditorwindow.h
-    mainwindow/project/materialassignmenteditorwindow.ui
-    mainwindow/project/materialcollectionitem.cpp
-    mainwindow/project/materialcollectionitem.h
-    mainwindow/project/materialitem.cpp
-    mainwindow/project/materialitem.h
-    mainwindow/project/multimodelcollectionitem.h
-    mainwindow/project/multimodelentityeditorformfactory.h
-    mainwindow/project/multimodelentityitem.h
-    mainwindow/project/objectcollectionitem.cpp
-    mainwindow/project/objectcollectionitem.h
-    mainwindow/project/objectinstanceitem.cpp
-    mainwindow/project/objectinstanceitem.h
-    mainwindow/project/objectitem.cpp
-    mainwindow/project/objectitem.h
-    mainwindow/project/outputitem.cpp
-    mainwindow/project/outputitem.h
-    mainwindow/project/projectbuilder.cpp
-    mainwindow/project/projectbuilder.h
-    mainwindow/project/projectexplorer.cpp
-    mainwindow/project/projectexplorer.h
-    mainwindow/project/projectitem.cpp
-    mainwindow/project/projectitem.h
-    mainwindow/project/projectmanager.cpp
-    mainwindow/project/projectmanager.h
-    mainwindow/project/sceneitem.cpp
-    mainwindow/project/sceneitem.h
-    mainwindow/project/searchpathswindow.cpp
-    mainwindow/project/searchpathswindow.h
-    mainwindow/project/searchpathswindow.ui
-    mainwindow/project/singlemodelcollectionitem.h
-    mainwindow/project/singlemodelentityeditorformfactory.cpp
-    mainwindow/project/singlemodelentityeditorformfactory.h
-    mainwindow/project/singlemodelentityitem.h
-    mainwindow/project/texturecollectionitem.cpp
-    mainwindow/project/texturecollectionitem.h
-    mainwindow/project/textureinstanceitem.cpp
-    mainwindow/project/textureinstanceitem.h
-    mainwindow/project/textureitem.cpp
-    mainwindow/project/textureitem.h
-    mainwindow/project/tools.cpp
-    mainwindow/project/tools.h
-)
-if (WITH_DISNEY_MATERIAL)
-    list (APPEND mainwindow_project_sources
-        mainwindow/project/expressioneditorwindow.cpp
-        mainwindow/project/expressioneditorwindow.h
-        mainwindow/project/expressioneditorwindow.ui
-        mainwindow/project/disneymaterialcustomui.cpp
-        mainwindow/project/disneymaterialcustomui.h
-        mainwindow/project/disneymateriallayerui.cpp
-        mainwindow/project/disneymateriallayerui.h
-    )
-endif ()
-list (APPEND appleseed.studio_sources
-    ${mainwindow_project_sources}
-)
-source_group ("mainwindow\\project" FILES
-    ${mainwindow_project_sources}
-)
-
-<<<<<<< HEAD
-set (appleseedpython_sources
-    ../appleseed.python/__init__.py
-    ../appleseed.python/bindaov.cpp
-    ../appleseed.python/bindassembly.cpp
-    ../appleseed.python/bindbasis.cpp
-    ../appleseed.python/bindbbox.cpp
-    ../appleseed.python/bindbsdf.cpp
-    ../appleseed.python/bindbssrdf.cpp
-    ../appleseed.python/bindcamera.cpp
-    ../appleseed.python/bindcolor.cpp
-    ../appleseed.python/bindcurveobject.cpp
-    ../appleseed.python/binddisplay.cpp
-    ../appleseed.python/bindedf.cpp
-    ../appleseed.python/bindentity.cpp
-    ../appleseed.python/bindentitycontainers.h
-    ../appleseed.python/bindenvironment.cpp
-    ../appleseed.python/bindframe.cpp
-    ../appleseed.python/bindfresnel.cpp
-    ../appleseed.python/bindimage.cpp
-    ../appleseed.python/bindlight.cpp
-    ../appleseed.python/bindlogger.cpp
-    ../appleseed.python/bindmasterrenderer.cpp
-    ../appleseed.python/bindmaterial.cpp
-    ../appleseed.python/bindmatrix.cpp
-    ../appleseed.python/bindmeshobject.cpp
-    ../appleseed.python/bindmurmurhash.cpp
-    ../appleseed.python/bindobject.cpp
-    ../appleseed.python/bindproject.cpp
-    ../appleseed.python/bindquaternion.cpp
-    ../appleseed.python/bindrenderercontroller.cpp
-    ../appleseed.python/bindscene.cpp
-    ../appleseed.python/bindshadergroup.cpp
-    ../appleseed.python/bindsurfaceshader.cpp
-    ../appleseed.python/bindtexture.cpp
-    ../appleseed.python/bindtilecallback.cpp
-    ../appleseed.python/bindtransform.cpp
-    ../appleseed.python/bindutility.cpp
-    ../appleseed.python/bindvector.cpp
-    ../appleseed.python/dict2dict.cpp
-    ../appleseed.python/dict2dict.h
-    ../appleseed.python/gillocks.h
-    ../appleseed.python/gillocks.cpp
-    ../appleseed.python/logtarget.py
-    ../appleseed.python/metadata.h
-    ../appleseed.python/module.cpp
-    ../appleseed.python/unalignedmatrix44.h
-    ../appleseed.python/unalignedtransform.h
-)
-list (APPEND appleseed.studio_sources
-    ${appleseedpython_sources}
-)
-source_group ("appleseed.python" FILES
-    ${appleseedpython_sources}
-)
-
-=======
->>>>>>> 9c6daf3d
-set (mainwindow_pythonconsole_sources
-    mainwindow/pythonconsole/linenumberarea.cpp
-    mainwindow/pythonconsole/linenumberarea.h
-    mainwindow/pythonconsole/outputredirector.cpp
-    mainwindow/pythonconsole/outputredirector.h
-    mainwindow/pythonconsole/pythonconsolewidget.cpp
-    mainwindow/pythonconsole/pythonconsolewidget.h
-    mainwindow/pythonconsole/pythoneditor.cpp
-    mainwindow/pythonconsole/pythoneditor.h
-    mainwindow/pythonconsole/pythonhighlighter.cpp
-    mainwindow/pythonconsole/pythonhighlighter.h
-    mainwindow/pythonconsole/pythonoutput.cpp
-    mainwindow/pythonconsole/pythonoutput.h
-    mainwindow/pythonconsole/zoomableplaintextedit.cpp
-    mainwindow/pythonconsole/zoomableplaintextedit.h
-)
-list (APPEND appleseed.studio_sources
-    ${mainwindow_pythonconsole_sources}
-)
-source_group ("mainwindow\\pythonconsole" FILES
-    ${mainwindow_pythonconsole_sources}
-)
-
-set (mainwindow_rendering_sources
-    mainwindow/rendering/cameracontroller.cpp
-    mainwindow/rendering/cameracontroller.h
-    mainwindow/rendering/lightpathspickinghandler.cpp
-    mainwindow/rendering/lightpathspickinghandler.h
-    mainwindow/rendering/lightpathstab.cpp
-    mainwindow/rendering/lightpathstab.h
-    mainwindow/rendering/lightpathswidget.cpp
-    mainwindow/rendering/lightpathswidget.h
-    mainwindow/rendering/pixelcolortracker.cpp
-    mainwindow/rendering/pixelcolortracker.h
-    mainwindow/rendering/pixelinspectorhandler.cpp
-    mainwindow/rendering/pixelinspectorhandler.h
-    mainwindow/rendering/qtrenderercontroller.cpp
-    mainwindow/rendering/qtrenderercontroller.h
-    mainwindow/rendering/qttilecallback.cpp
-    mainwindow/rendering/qttilecallback.h
-    mainwindow/rendering/renderclipboardhandler.cpp
-    mainwindow/rendering/renderclipboardhandler.h
-    mainwindow/rendering/renderingmanager.cpp
-    mainwindow/rendering/renderingmanager.h
-    mainwindow/rendering/renderingtimer.h
-    mainwindow/rendering/renderregionhandler.cpp
-    mainwindow/rendering/renderregionhandler.h
-    mainwindow/rendering/rendertab.cpp
-    mainwindow/rendering/rendertab.h
-    mainwindow/rendering/renderwidget.cpp
-    mainwindow/rendering/renderwidget.h
-    mainwindow/rendering/scenepickinghandler.cpp
-    mainwindow/rendering/scenepickinghandler.h
-)
-list (APPEND appleseed.studio_sources
-    ${mainwindow_rendering_sources}
-)
-source_group ("mainwindow\\rendering" FILES
-    ${mainwindow_rendering_sources}
-)
-
-set (mainwindow_sources
-    mainwindow/configurationmanagerwindow.cpp
-    mainwindow/configurationmanagerwindow.h
-    mainwindow/configurationmanagerwindow.ui
-    mainwindow/falsecolorswindow.cpp
-    mainwindow/falsecolorswindow.h
-    mainwindow/falsecolorswindow.ui
-    mainwindow/logwidget.cpp
-    mainwindow/logwidget.h
-    mainwindow/mainwindow.cpp
-    mainwindow/mainwindow.h
-    mainwindow/mainwindow.ui
-    mainwindow/minimizebutton.cpp
-    mainwindow/minimizebutton.h
-    mainwindow/qtlogtarget.cpp
-    mainwindow/qtlogtarget.h
-    mainwindow/renderingsettingswindow.cpp
-    mainwindow/renderingsettingswindow.h
-    mainwindow/renderingsettingswindow.ui
-    mainwindow/settingswindow.cpp
-    mainwindow/settingswindow.h
-    mainwindow/settingswindow.ui
-    mainwindow/statusbar.cpp
-    mainwindow/statusbar.h
-)
-list (APPEND appleseed.studio_sources
-    ${mainwindow_sources}
-)
-source_group ("mainwindow" FILES
-    ${mainwindow_sources}
-)
-
-set (meta_tests_sources
-    meta/tests/test_interop.cpp
-    meta/tests/test_projectmanager.cpp
-)
-list (APPEND appleseed.studio_sources
-    ${meta_tests_sources}
-)
-source_group ("meta\\tests" FILES
-    ${meta_tests_sources}
-)
-
-set (python_sources
-    python/module.cpp
-    python/pythoninterpreter.cpp
-    python/pythoninterpreter.h
-)
-list (APPEND appleseed.studio_sources
-    ${python_sources}
-)
-source_group ("python" FILES
-    ${python_sources}
-)
-
-set (studio_py_sources
-    python/studio/__init__.py
-    python/studio/plugins.py
-    python/studio/ui.py
-)
-list (APPEND appleseed.studio_sources
-    ${studio_py_sources}
-)
-source_group ("python\\studio" FILES
-    ${studio_py_sources}
-)
-
-set (utility_sources
-    utility/chartwidget.cpp
-    utility/chartwidget.h
-    utility/doubleslider.cpp
-    utility/doubleslider.h
-    utility/foldablepanelwidget.cpp
-    utility/foldablepanelwidget.h
-    utility/inputwidgetproxies.cpp
-    utility/inputwidgetproxies.h
-    utility/interop.h
-    utility/miscellaneous.cpp
-    utility/miscellaneous.h
-    utility/mousecoordinatestracker.cpp
-    utility/mousecoordinatestracker.h
-    utility/mousewheelfocuseventfilter.cpp
-    utility/mousewheelfocuseventfilter.h
-    utility/scrollareapanhandler.cpp
-    utility/scrollareapanhandler.h
-    utility/settingskeys.h
-    utility/treewidget.cpp
-    utility/treewidget.h
-    utility/widgetzoomhandler.cpp
-    utility/widgetzoomhandler.h
-)
-list (APPEND appleseed.studio_sources
-    ${utility_sources}
-)
-source_group ("utility" FILES
-    ${utility_sources}
-)
-
-set (resources
-    resources/resources.qrc
-)
-list (APPEND appleseed.studio_sources
-    ${resources}
-)
-source_group ("resources" FILES
-    ${resources}
-)
-
-if (WIN32)
-    set (windows_resources
-        resources/windows_resources.rc
-    )
-    list (APPEND appleseed.studio_sources
-        ${windows_resources}
-    )
-    source_group ("resources" FILES
-        ${resources}
-        ${windows_resources}
-    )
-endif ()
-
-set (appleseedpython_sources
-    ../appleseed.python/__init__.py
-    ../appleseed.python/bindaov.cpp
-    ../appleseed.python/bindassembly.cpp
-    ../appleseed.python/bindbasis.cpp
-    ../appleseed.python/bindbbox.cpp
-    ../appleseed.python/bindbsdf.cpp
-    ../appleseed.python/bindbssrdf.cpp
-    ../appleseed.python/bindcamera.cpp
-    ../appleseed.python/bindcolor.cpp
-    ../appleseed.python/binddisplay.cpp
-    ../appleseed.python/bindedf.cpp
-    ../appleseed.python/bindentity.cpp
-    ../appleseed.python/bindentitycontainers.h
-    ../appleseed.python/bindenvironment.cpp
-    ../appleseed.python/bindframe.cpp
-    ../appleseed.python/bindfresnel.cpp
-    ../appleseed.python/bindimage.cpp
-    ../appleseed.python/bindlight.cpp
-    ../appleseed.python/bindlogger.cpp
-    ../appleseed.python/bindmasterrenderer.cpp
-    ../appleseed.python/bindmaterial.cpp
-    ../appleseed.python/bindmatrix.cpp
-    ../appleseed.python/bindmeshobject.cpp
-    ../appleseed.python/bindmurmurhash.cpp
-    ../appleseed.python/bindobject.cpp
-    ../appleseed.python/bindproject.cpp
-    ../appleseed.python/bindquaternion.cpp
-    ../appleseed.python/bindrenderercontroller.cpp
-    ../appleseed.python/bindscene.cpp
-    ../appleseed.python/bindshadergroup.cpp
-    ../appleseed.python/bindsurfaceshader.cpp
-    ../appleseed.python/bindtexture.cpp
-    ../appleseed.python/bindtilecallback.cpp
-    ../appleseed.python/bindtransform.cpp
-    ../appleseed.python/bindutility.cpp
-    ../appleseed.python/bindvector.cpp
-    ../appleseed.python/dict2dict.cpp
-    ../appleseed.python/dict2dict.h
-    ../appleseed.python/gillocks.h
-    ../appleseed.python/gillocks.cpp
-    ../appleseed.python/logtarget.py
-    ../appleseed.python/metadata.h
-    ../appleseed.python/module.cpp
-    ../appleseed.python/unalignedmatrix44.h
-    ../appleseed.python/unalignedtransform.h
-)
-list (APPEND appleseed.studio_sources
-    ${appleseedpython_sources}
-)
-source_group ("appleseed.python" FILES
-    ${appleseedpython_sources}
-)
-
-
-#--------------------------------------------------------------------------------------------------
-# Generate ui_* files.
-#--------------------------------------------------------------------------------------------------
-
-# Collect all .ui files amongst the source files.
-filter_list (
-    appleseed.studio_ui_files
-    "${appleseed.studio_sources}"
-    ".*\\\\.ui"
-)
-
-QT4_WRAP_UI (appleseed.studio_generated_ui_files
-    ${appleseed.studio_ui_files}
-)
-
-include_directories (${CMAKE_CURRENT_BINARY_DIR})
-
-
-#--------------------------------------------------------------------------------------------------
-# Generate moc_* files.
-#--------------------------------------------------------------------------------------------------
-
-set (moc_options
-    #
-    # Work around moc's parsing failures.
-    # See https://bugreports.qt-project.org/browse/QTBUG-22829
-    #
-    # BOOST_TT_HAS_OPERATOR_HPP_INCLUDED is already defined in the moc tool itself.
-    # See http://code.qt.io/cgit/qt/qt.git/tree/src/tools/moc/main.cpp#n191
-    #
-    -DBOOST_NO_TEMPLATE_PARTIAL_SPECIALIZATION
-    -DBOOST_TT_HAS_BIT_AND_HPP_INCLUDED
-    -DBOOST_TT_HAS_BIT_AND_ASSIGN_HPP_INCLUDED
-    -DBOOST_TT_HAS_BIT_OR_HPP_INCLUDED
-    -DBOOST_TT_HAS_BIT_OR_ASSIGN_HPP_INCLUDED
-    -DBOOST_TT_HAS_BIT_XOR_HPP_INCLUDED
-    -DBOOST_TT_HAS_BIT_XOR_ASSIGN_HPP_INCLUDED
-    -DBOOST_TT_HAS_COMPLEMENT_HPP_INCLUDED
-    -DBOOST_TT_HAS_DEREFERENCE_HPP_INCLUDED
-    -DBOOST_TT_HAS_DIVIDES_HPP_INCLUDED
-    -DBOOST_TT_HAS_DIVIDES_ASSIGN_HPP_INCLUDED
-    -DBOOST_TT_HAS_EQUAL_TO_HPP_INCLUDED
-    -DBOOST_TT_HAS_GREATER_HPP_INCLUDED
-    -DBOOST_TT_HAS_GREATER_EQUAL_HPP_INCLUDED
-    -DBOOST_TT_HAS_LEFT_SHIFT_HPP_INCLUDED
-    -DBOOST_TT_HAS_LEFT_SHIFT_ASSIGN_HPP_INCLUDED
-    -DBOOST_TT_HAS_LESS_HPP_INCLUDED
-    -DBOOST_TT_HAS_LESS_EQUAL_HPP_INCLUDED
-    -DBOOST_TT_HAS_LOGICAL_AND_HPP_INCLUDED
-    -DBOOST_TT_HAS_LOGICAL_NOT_HPP_INCLUDED
-    -DBOOST_TT_HAS_LOGICAL_OR_HPP_INCLUDED
-    -DBOOST_TT_HAS_MINUS_HPP_INCLUDED
-    -DBOOST_TT_HAS_MINUS_ASSIGN_HPP_INCLUDED
-    -DBOOST_TT_HAS_MODULUS_HPP_INCLUDED
-    -DBOOST_TT_HAS_MODULUS_ASSIGN_HPP_INCLUDED
-    -DBOOST_TT_HAS_MULTIPLIES_HPP_INCLUDED
-    -DBOOST_TT_HAS_MULTIPLIES_ASSIGN_HPP_INCLUDED
-    -DBOOST_TT_HAS_NEGATE_HPP_INCLUDED
-    -DBOOST_TT_HAS_NEW_OPERATOR_HPP_INCLUDED
-    -DBOOST_TT_HAS_NOT_EQUAL_TO_HPP_INCLUDED
-    -DBOOST_TT_HAS_NOTHROW_ASSIGN_HPP_INCLUDED
-    -DBOOST_TT_HAS_NOTHROW_CONSTRUCTOR_HPP_INCLUDED
-    -DBOOST_TT_HAS_NOTHROW_COPY_HPP_INCLUDED
-    -DBOOST_TT_HAS_NOTHROW_DESTRUCTOR_HPP_INCLUDED
-    -DBOOST_TT_HAS_OPERATOR_HPP_INCLUDED
-    -DBOOST_TT_HAS_PLUS_HPP_INCLUDED
-    -DBOOST_TT_HAS_PLUS_ASSIGN_HPP_INCLUDED
-    -DBOOST_TT_HAS_POST_DECREMENT_HPP_INCLUDED
-    -DBOOST_TT_HAS_POST_INCREMENT_HPP_INCLUDED
-    -DBOOST_TT_HAS_PRE_DECREMENT_HPP_INCLUDED
-    -DBOOST_TT_HAS_PRE_INCREMENT_HPP_INCLUDED
-    -DBOOST_TT_HAS_RIGHT_SHIFT_HPP_INCLUDED
-    -DBOOST_TT_HAS_RIGHT_SHIFT_ASSIGN_HPP_INCLUDED
-    -DBOOST_TT_HAS_TRIVIAL_ASSIGN_HPP_INCLUDED
-    -DBOOST_TT_HAS_TRIVIAL_CONSTRUCTOR_HPP_INCLUDED
-    -DBOOST_TT_HAS_TRIVIAL_COPY_HPP_INCLUDED
-    -DBOOST_TT_HAS_TRIVIAL_DESTRUCTOR_HPP_INCLUDED
-    -DBOOST_TT_HAS_TRIVIAL_MOVE_ASSIGN_HPP_INCLUDED
-    -DBOOST_TT_HAS_TRIVIAL_MOVE_CONSTRUCTOR_HPP_INCLUDED
-    -DBOOST_TT_HAS_UNARY_MINUS_HPP_INCLUDED
-    -DBOOST_TT_HAS_UNARY_PLUS_HPP_INCLUDED
-    -DBOOST_TT_HAS_VIRTUAL_DESTRUCTOR_HPP_INCLUDED
-    -DBOOST_PREDEF_VERSION_NUMBER_H
-)
-
-# Moc .h files.
-filter_list (
-    appleseed.studio_h_files
-    "${appleseed.studio_sources}"
-    ".*\\\\.h"
-)
-QT4_WRAP_CPP (appleseed.studio_generated_moc_h_files
-    ${appleseed.studio_h_files}
-    OPTIONS ${moc_options}
-)
-
-# Moc .cpp files.
-filter_list (
-    appleseed.studio_cpp_files
-    "${appleseed.studio_sources}"
-    ".*\\\\.cpp"
-)
-QT4_WRAP_CPP_CPLUSPLUS_FILES (appleseed.studio_generated_moc_cpp_files
-    ${appleseed.studio_cpp_files}
-    OPTIONS ${moc_options}
-)
-
-
-#--------------------------------------------------------------------------------------------------
-# Compile Qt resource files.
-#--------------------------------------------------------------------------------------------------
-
-QT4_ADD_RESOURCES (appleseed.studio_resource_files
-    ${resources}
-)
-
-
-#--------------------------------------------------------------------------------------------------
-# Target.
-#--------------------------------------------------------------------------------------------------
-
-add_executable (appleseed.studio
-    ${appleseed.studio_sources}
-    ${appleseed.studio_generated_ui_files}
-    ${appleseed.studio_generated_moc_h_files}
-    ${appleseed.studio_resource_files}
-)
-
-if (WIN32)
-    set_target_properties (appleseed.studio PROPERTIES
-        # Build a GUI application instead of a console application on Windows.
-        WIN32_EXECUTABLE TRUE
-    )
-endif ()
-
-if (USE_RPATH_ORIGIN)
-    set_target_properties (appleseed.studio PROPERTIES
-        INSTALL_RPATH "\$ORIGIN/../lib"
-    )
-endif ()
-
-
-#--------------------------------------------------------------------------------------------------
-# Include paths.
-#--------------------------------------------------------------------------------------------------
-
-include_directories (
-    .
-    ../appleseed.shared
-    ${OPENCOLORIO_INCLUDE_DIRS}
-    ${PYTHON_INCLUDE_DIRS}
-)
-
-
-#--------------------------------------------------------------------------------------------------
-# Preprocessor definitions.
-#--------------------------------------------------------------------------------------------------
-
-apply_preprocessor_definitions (appleseed.studio)
-
-
-#--------------------------------------------------------------------------------------------------
-# Static libraries.
-#--------------------------------------------------------------------------------------------------
-
-# Static libraries must be specified in order of reverse-dependency.
-link_against_platform (appleseed.studio)
-link_against_openexr (appleseed.studio)
-link_against_ocio (appleseed.studio)
-
-target_link_libraries (appleseed.studio
-    appleseed
-    appleseed.shared
-    ${Boost_LIBRARIES}
-    ${QT_LIBRARIES}
-    ${OPENGL_LIBRARY}
-    ${PYTHON_LIBRARIES}
-)
-
-if (WITH_DISNEY_MATERIAL)
-    link_against_seexpreditor (appleseed.studio)
-endif ()
-
-if (WIN32)
-    target_link_libraries (appleseed.studio
-        ${QT_QTMAIN_LIBRARY}
-    )
-endif ()
-
-
-#--------------------------------------------------------------------------------------------------
-# Post-build commands.
-#--------------------------------------------------------------------------------------------------
-
-add_custom_target (appleseed.studio.python.copy_py_files ALL)
-
-add_copy_studio_py_file_to_sandbox_py_module_command (${PROJECT_SOURCE_DIR}/src/appleseed.studio/python/studio/__init__.py appleseed.studio)
-add_copy_studio_py_file_to_sandbox_py_module_command (${PROJECT_SOURCE_DIR}/src/appleseed.studio/python/studio/ui.py appleseed.studio)
-add_copy_studio_py_file_to_sandbox_py_module_command (${PROJECT_SOURCE_DIR}/src/appleseed.studio/python/studio/plugins.py appleseed.studio)
-
-add_copy_target_exe_to_sandbox_command (appleseed.studio)
-
-
-#--------------------------------------------------------------------------------------------------
-# Installation.
-#--------------------------------------------------------------------------------------------------
-
-install (TARGETS appleseed.studio
-    DESTINATION bin
-)
-
-install (FILES ../../sandbox/stylesheets/default.qss
-    DESTINATION stylesheets
-)
-
-install (FILES ../../sandbox/settings/appleseed.studio.xml
-    DESTINATION settings
-)
-
-install (DIRECTORY ../../sandbox/ocio
-    DESTINATION .
-)
-
-install (DIRECTORY ../../sandbox/seexpr
-    DESTINATION .
-)
-
-install (DIRECTORY ../../sandbox/studio
-    DESTINATION .
-)
-
-install (DIRECTORY ../../sandbox/lib/python2.7/site-packages DESTINATION "lib/python${PYTHON_MAJOR_VERSION}.${PYTHON_MINOR_VERSION}")
-install (DIRECTORY python/studio DESTINATION "lib/python${PYTHON_MAJOR_VERSION}.${PYTHON_MINOR_VERSION}/appleseed")
+
+#
+# This source file is part of appleseed.
+# Visit https://appleseedhq.net/ for additional information and resources.
+#
+# This software is released under the MIT license.
+#
+# Copyright (c) 2010-2013 Francois Beaune, Jupiter Jazz Limited
+# Copyright (c) 2014-2018 Francois Beaune, The appleseedhq Organization
+#
+# Permission is hereby granted, free of charge, to any person obtaining a copy
+# of this software and associated documentation files (the "Software"), to deal
+# in the Software without restriction, including without limitation the rights
+# to use, copy, modify, merge, publish, distribute, sublicense, and/or sell
+# copies of the Software, and to permit persons to whom the Software is
+# furnished to do so, subject to the following conditions:
+#
+# The above copyright notice and this permission notice shall be included in
+# all copies or substantial portions of the Software.
+#
+# THE SOFTWARE IS PROVIDED "AS IS", WITHOUT WARRANTY OF ANY KIND, EXPRESS OR
+# IMPLIED, INCLUDING BUT NOT LIMITED TO THE WARRANTIES OF MERCHANTABILITY,
+# FITNESS FOR A PARTICULAR PURPOSE AND NONINFRINGEMENT. IN NO EVENT SHALL THE
+# AUTHORS OR COPYRIGHT HOLDERS BE LIABLE FOR ANY CLAIM, DAMAGES OR OTHER
+# LIABILITY, WHETHER IN AN ACTION OF CONTRACT, TORT OR OTHERWISE, ARISING FROM,
+# OUT OF OR IN CONNECTION WITH THE SOFTWARE OR THE USE OR OTHER DEALINGS IN
+# THE SOFTWARE.
+#
+
+
+#--------------------------------------------------------------------------------------------------
+# Packages.
+#--------------------------------------------------------------------------------------------------
+
+# Boost.
+if (NOT PYTHON_MAJOR_VERSION STREQUAL "2")
+    message (FATAL_ERROR "Python 2.x needed")
+else ()
+    find_package (Boost 1.55 COMPONENTS python)
+endif ()
+
+# OpenGL.
+find_package (OpenGL REQUIRED)
+
+# Qt 4.
+find_package (Qt4 REQUIRED)
+set (QT_USE_QTOPENGL TRUE)
+include (${QT_USE_FILE})
+
+
+#--------------------------------------------------------------------------------------------------
+# Source files.
+#--------------------------------------------------------------------------------------------------
+
+set (debug_benchmarks_sources
+    debug/benchmarks/benchmarkrunnerthread.cpp
+    debug/benchmarks/benchmarkrunnerthread.h
+    debug/benchmarks/benchmarkwindow.cpp
+    debug/benchmarks/benchmarkwindow.h
+    debug/benchmarks/benchmarkwindow.ui
+)
+list (APPEND appleseed.studio_sources
+    ${debug_benchmarks_sources}
+)
+source_group ("debug\\benchmarks" FILES
+    ${debug_benchmarks_sources}
+)
+
+set (debug_tests_sources
+    debug/tests/autodeletetestsuiterepository.h
+    debug/tests/qttestlistener.cpp
+    debug/tests/qttestlistener.h
+    debug/tests/testoutputitem.cpp
+    debug/tests/testoutputitem.h
+    debug/tests/testoutputwidgetdecorator.cpp
+    debug/tests/testoutputwidgetdecorator.h
+    debug/tests/testresultwidgetdecorator.cpp
+    debug/tests/testresultwidgetdecorator.h
+    debug/tests/testrunnerthread.cpp
+    debug/tests/testrunnerthread.h
+    debug/tests/testwindow.cpp
+    debug/tests/testwindow.h
+    debug/tests/testwindow.ui
+)
+list (APPEND appleseed.studio_sources
+    ${debug_tests_sources}
+)
+source_group ("debug\\tests" FILES
+    ${debug_tests_sources}
+)
+
+set (help_about_sources
+    help/about/aboutwindow.cpp
+    help/about/aboutwindow.h
+    help/about/aboutwindow.ui
+)
+list (APPEND appleseed.studio_sources
+    ${help_about_sources}
+)
+source_group ("help\\about" FILES
+    ${help_about_sources}
+)
+
+set (main_sources
+    main/commandlinehandler.cpp
+    main/commandlinehandler.h
+    main/main.cpp
+)
+list (APPEND appleseed.studio_sources
+    ${main_sources}
+)
+source_group ("main" FILES
+    ${main_sources}
+)
+
+set (mainwindow_project_sources
+    mainwindow/project/assemblycollectionitem.cpp
+    mainwindow/project/assemblycollectionitem.h
+    mainwindow/project/assemblyinstanceitem.cpp
+    mainwindow/project/assemblyinstanceitem.h
+    mainwindow/project/assemblyitem.cpp
+    mainwindow/project/assemblyitem.h
+    mainwindow/project/attributeeditor.cpp
+    mainwindow/project/attributeeditor.h
+    mainwindow/project/basegroupitem.cpp
+    mainwindow/project/basegroupitem.h
+    mainwindow/project/collectionitem.h
+    mainwindow/project/collectionitembase.h
+    mainwindow/project/customentityui.h
+    mainwindow/project/entityactions.h
+    mainwindow/project/entitybrowser.cpp
+    mainwindow/project/entitybrowser.h
+    mainwindow/project/entitybrowserwindow.cpp
+    mainwindow/project/entitybrowserwindow.h
+    mainwindow/project/entitybrowserwindow.ui
+    mainwindow/project/entitycreatorbase.cpp
+    mainwindow/project/entitycreatorbase.h
+    mainwindow/project/entityeditor.cpp
+    mainwindow/project/entityeditor.h
+    mainwindow/project/entityeditorcontext.h
+    mainwindow/project/entityeditorformfactorybase.cpp
+    mainwindow/project/entityeditorformfactorybase.h
+    mainwindow/project/entityeditorwindow.cpp
+    mainwindow/project/entityeditorwindow.h
+    mainwindow/project/entityeditorwindow.ui
+    mainwindow/project/entityinputwidget.cpp
+    mainwindow/project/entityinputwidget.h
+    mainwindow/project/entityitem.h
+    mainwindow/project/entityitembase.h
+    mainwindow/project/exceptioninvalidentityname.h
+    mainwindow/project/fixedmodelentityeditorformfactory.h
+    mainwindow/project/fixedmodelentityitem.h
+    mainwindow/project/frameitem.cpp
+    mainwindow/project/frameitem.h
+    mainwindow/project/ientityvalueprovider.h
+    mainwindow/project/instancecollectionitem.h
+    mainwindow/project/itembase.cpp
+    mainwindow/project/itembase.h
+    mainwindow/project/itemregistry.cpp
+    mainwindow/project/itemregistry.h
+    mainwindow/project/materialassignmenteditorwindow.cpp
+    mainwindow/project/materialassignmenteditorwindow.h
+    mainwindow/project/materialassignmenteditorwindow.ui
+    mainwindow/project/materialcollectionitem.cpp
+    mainwindow/project/materialcollectionitem.h
+    mainwindow/project/materialitem.cpp
+    mainwindow/project/materialitem.h
+    mainwindow/project/multimodelcollectionitem.h
+    mainwindow/project/multimodelentityeditorformfactory.h
+    mainwindow/project/multimodelentityitem.h
+    mainwindow/project/objectcollectionitem.cpp
+    mainwindow/project/objectcollectionitem.h
+    mainwindow/project/objectinstanceitem.cpp
+    mainwindow/project/objectinstanceitem.h
+    mainwindow/project/objectitem.cpp
+    mainwindow/project/objectitem.h
+    mainwindow/project/outputitem.cpp
+    mainwindow/project/outputitem.h
+    mainwindow/project/projectbuilder.cpp
+    mainwindow/project/projectbuilder.h
+    mainwindow/project/projectexplorer.cpp
+    mainwindow/project/projectexplorer.h
+    mainwindow/project/projectitem.cpp
+    mainwindow/project/projectitem.h
+    mainwindow/project/projectmanager.cpp
+    mainwindow/project/projectmanager.h
+    mainwindow/project/sceneitem.cpp
+    mainwindow/project/sceneitem.h
+    mainwindow/project/searchpathswindow.cpp
+    mainwindow/project/searchpathswindow.h
+    mainwindow/project/searchpathswindow.ui
+    mainwindow/project/singlemodelcollectionitem.h
+    mainwindow/project/singlemodelentityeditorformfactory.cpp
+    mainwindow/project/singlemodelentityeditorformfactory.h
+    mainwindow/project/singlemodelentityitem.h
+    mainwindow/project/texturecollectionitem.cpp
+    mainwindow/project/texturecollectionitem.h
+    mainwindow/project/textureinstanceitem.cpp
+    mainwindow/project/textureinstanceitem.h
+    mainwindow/project/textureitem.cpp
+    mainwindow/project/textureitem.h
+    mainwindow/project/tools.cpp
+    mainwindow/project/tools.h
+)
+if (WITH_DISNEY_MATERIAL)
+    list (APPEND mainwindow_project_sources
+        mainwindow/project/expressioneditorwindow.cpp
+        mainwindow/project/expressioneditorwindow.h
+        mainwindow/project/expressioneditorwindow.ui
+        mainwindow/project/disneymaterialcustomui.cpp
+        mainwindow/project/disneymaterialcustomui.h
+        mainwindow/project/disneymateriallayerui.cpp
+        mainwindow/project/disneymateriallayerui.h
+    )
+endif ()
+list (APPEND appleseed.studio_sources
+    ${mainwindow_project_sources}
+)
+source_group ("mainwindow\\project" FILES
+    ${mainwindow_project_sources}
+)
+
+set (mainwindow_pythonconsole_sources
+    mainwindow/pythonconsole/linenumberarea.cpp
+    mainwindow/pythonconsole/linenumberarea.h
+    mainwindow/pythonconsole/outputredirector.cpp
+    mainwindow/pythonconsole/outputredirector.h
+    mainwindow/pythonconsole/pythonconsolewidget.cpp
+    mainwindow/pythonconsole/pythonconsolewidget.h
+    mainwindow/pythonconsole/pythoneditor.cpp
+    mainwindow/pythonconsole/pythoneditor.h
+    mainwindow/pythonconsole/pythonhighlighter.cpp
+    mainwindow/pythonconsole/pythonhighlighter.h
+    mainwindow/pythonconsole/pythonoutput.cpp
+    mainwindow/pythonconsole/pythonoutput.h
+    mainwindow/pythonconsole/zoomableplaintextedit.cpp
+    mainwindow/pythonconsole/zoomableplaintextedit.h
+)
+list (APPEND appleseed.studio_sources
+    ${mainwindow_pythonconsole_sources}
+)
+source_group ("mainwindow\\pythonconsole" FILES
+    ${mainwindow_pythonconsole_sources}
+)
+
+set (mainwindow_rendering_sources
+    mainwindow/rendering/cameracontroller.cpp
+    mainwindow/rendering/cameracontroller.h
+    mainwindow/rendering/lightpathspickinghandler.cpp
+    mainwindow/rendering/lightpathspickinghandler.h
+    mainwindow/rendering/lightpathstab.cpp
+    mainwindow/rendering/lightpathstab.h
+    mainwindow/rendering/lightpathswidget.cpp
+    mainwindow/rendering/lightpathswidget.h
+    mainwindow/rendering/pixelcolortracker.cpp
+    mainwindow/rendering/pixelcolortracker.h
+    mainwindow/rendering/pixelinspectorhandler.cpp
+    mainwindow/rendering/pixelinspectorhandler.h
+    mainwindow/rendering/qtrenderercontroller.cpp
+    mainwindow/rendering/qtrenderercontroller.h
+    mainwindow/rendering/qttilecallback.cpp
+    mainwindow/rendering/qttilecallback.h
+    mainwindow/rendering/renderclipboardhandler.cpp
+    mainwindow/rendering/renderclipboardhandler.h
+    mainwindow/rendering/renderingmanager.cpp
+    mainwindow/rendering/renderingmanager.h
+    mainwindow/rendering/renderingtimer.h
+    mainwindow/rendering/renderregionhandler.cpp
+    mainwindow/rendering/renderregionhandler.h
+    mainwindow/rendering/rendertab.cpp
+    mainwindow/rendering/rendertab.h
+    mainwindow/rendering/renderwidget.cpp
+    mainwindow/rendering/renderwidget.h
+    mainwindow/rendering/scenepickinghandler.cpp
+    mainwindow/rendering/scenepickinghandler.h
+)
+list (APPEND appleseed.studio_sources
+    ${mainwindow_rendering_sources}
+)
+source_group ("mainwindow\\rendering" FILES
+    ${mainwindow_rendering_sources}
+)
+
+set (mainwindow_sources
+    mainwindow/configurationmanagerwindow.cpp
+    mainwindow/configurationmanagerwindow.h
+    mainwindow/configurationmanagerwindow.ui
+    mainwindow/falsecolorswindow.cpp
+    mainwindow/falsecolorswindow.h
+    mainwindow/falsecolorswindow.ui
+    mainwindow/logwidget.cpp
+    mainwindow/logwidget.h
+    mainwindow/mainwindow.cpp
+    mainwindow/mainwindow.h
+    mainwindow/mainwindow.ui
+    mainwindow/minimizebutton.cpp
+    mainwindow/minimizebutton.h
+    mainwindow/qtlogtarget.cpp
+    mainwindow/qtlogtarget.h
+    mainwindow/renderingsettingswindow.cpp
+    mainwindow/renderingsettingswindow.h
+    mainwindow/renderingsettingswindow.ui
+    mainwindow/settingswindow.cpp
+    mainwindow/settingswindow.h
+    mainwindow/settingswindow.ui
+    mainwindow/statusbar.cpp
+    mainwindow/statusbar.h
+)
+list (APPEND appleseed.studio_sources
+    ${mainwindow_sources}
+)
+source_group ("mainwindow" FILES
+    ${mainwindow_sources}
+)
+
+set (meta_tests_sources
+    meta/tests/test_interop.cpp
+    meta/tests/test_projectmanager.cpp
+)
+list (APPEND appleseed.studio_sources
+    ${meta_tests_sources}
+)
+source_group ("meta\\tests" FILES
+    ${meta_tests_sources}
+)
+
+set (python_sources
+    python/module.cpp
+    python/pythoninterpreter.cpp
+    python/pythoninterpreter.h
+)
+list (APPEND appleseed.studio_sources
+    ${python_sources}
+)
+source_group ("python" FILES
+    ${python_sources}
+)
+
+set (studio_py_sources
+    python/studio/__init__.py
+    python/studio/plugins.py
+    python/studio/ui.py
+)
+list (APPEND appleseed.studio_sources
+    ${studio_py_sources}
+)
+source_group ("python\\studio" FILES
+    ${studio_py_sources}
+)
+
+set (utility_sources
+    utility/chartwidget.cpp
+    utility/chartwidget.h
+    utility/doubleslider.cpp
+    utility/doubleslider.h
+    utility/foldablepanelwidget.cpp
+    utility/foldablepanelwidget.h
+    utility/inputwidgetproxies.cpp
+    utility/inputwidgetproxies.h
+    utility/interop.h
+    utility/miscellaneous.cpp
+    utility/miscellaneous.h
+    utility/mousecoordinatestracker.cpp
+    utility/mousecoordinatestracker.h
+    utility/mousewheelfocuseventfilter.cpp
+    utility/mousewheelfocuseventfilter.h
+    utility/scrollareapanhandler.cpp
+    utility/scrollareapanhandler.h
+    utility/settingskeys.h
+    utility/treewidget.cpp
+    utility/treewidget.h
+    utility/widgetzoomhandler.cpp
+    utility/widgetzoomhandler.h
+)
+list (APPEND appleseed.studio_sources
+    ${utility_sources}
+)
+source_group ("utility" FILES
+    ${utility_sources}
+)
+
+set (resources
+    resources/resources.qrc
+)
+list (APPEND appleseed.studio_sources
+    ${resources}
+)
+source_group ("resources" FILES
+    ${resources}
+)
+
+if (WIN32)
+    set (windows_resources
+        resources/windows_resources.rc
+    )
+    list (APPEND appleseed.studio_sources
+        ${windows_resources}
+    )
+    source_group ("resources" FILES
+        ${resources}
+        ${windows_resources}
+    )
+endif ()
+
+set (appleseedpython_sources
+    ../appleseed.python/__init__.py
+    ../appleseed.python/bindaov.cpp
+    ../appleseed.python/bindassembly.cpp
+    ../appleseed.python/bindbasis.cpp
+    ../appleseed.python/bindbbox.cpp
+    ../appleseed.python/bindbsdf.cpp
+    ../appleseed.python/bindbssrdf.cpp
+    ../appleseed.python/bindcamera.cpp
+    ../appleseed.python/bindcolor.cpp
+    ../appleseed.python/bindcurveobject.cpp
+    ../appleseed.python/binddisplay.cpp
+    ../appleseed.python/bindedf.cpp
+    ../appleseed.python/bindentity.cpp
+    ../appleseed.python/bindentitycontainers.h
+    ../appleseed.python/bindenvironment.cpp
+    ../appleseed.python/bindframe.cpp
+    ../appleseed.python/bindfresnel.cpp
+    ../appleseed.python/bindimage.cpp
+    ../appleseed.python/bindlight.cpp
+    ../appleseed.python/bindlogger.cpp
+    ../appleseed.python/bindmasterrenderer.cpp
+    ../appleseed.python/bindmaterial.cpp
+    ../appleseed.python/bindmatrix.cpp
+    ../appleseed.python/bindmeshobject.cpp
+    ../appleseed.python/bindmurmurhash.cpp
+    ../appleseed.python/bindobject.cpp
+    ../appleseed.python/bindproject.cpp
+    ../appleseed.python/bindquaternion.cpp
+    ../appleseed.python/bindrenderercontroller.cpp
+    ../appleseed.python/bindscene.cpp
+    ../appleseed.python/bindshadergroup.cpp
+    ../appleseed.python/bindsurfaceshader.cpp
+    ../appleseed.python/bindtexture.cpp
+    ../appleseed.python/bindtilecallback.cpp
+    ../appleseed.python/bindtransform.cpp
+    ../appleseed.python/bindutility.cpp
+    ../appleseed.python/bindvector.cpp
+    ../appleseed.python/dict2dict.cpp
+    ../appleseed.python/dict2dict.h
+    ../appleseed.python/gillocks.h
+    ../appleseed.python/gillocks.cpp
+    ../appleseed.python/logtarget.py
+    ../appleseed.python/metadata.h
+    ../appleseed.python/module.cpp
+    ../appleseed.python/unalignedmatrix44.h
+    ../appleseed.python/unalignedtransform.h
+)
+list (APPEND appleseed.studio_sources
+    ${appleseedpython_sources}
+)
+source_group ("appleseed.python" FILES
+    ${appleseedpython_sources}
+)
+
+
+#--------------------------------------------------------------------------------------------------
+# Generate ui_* files.
+#--------------------------------------------------------------------------------------------------
+
+# Collect all .ui files amongst the source files.
+filter_list (
+    appleseed.studio_ui_files
+    "${appleseed.studio_sources}"
+    ".*\\\\.ui"
+)
+
+QT4_WRAP_UI (appleseed.studio_generated_ui_files
+    ${appleseed.studio_ui_files}
+)
+
+include_directories (${CMAKE_CURRENT_BINARY_DIR})
+
+
+#--------------------------------------------------------------------------------------------------
+# Generate moc_* files.
+#--------------------------------------------------------------------------------------------------
+
+set (moc_options
+    #
+    # Work around moc's parsing failures.
+    # See https://bugreports.qt-project.org/browse/QTBUG-22829
+    #
+    # BOOST_TT_HAS_OPERATOR_HPP_INCLUDED is already defined in the moc tool itself.
+    # See http://code.qt.io/cgit/qt/qt.git/tree/src/tools/moc/main.cpp#n191
+    #
+    -DBOOST_NO_TEMPLATE_PARTIAL_SPECIALIZATION
+    -DBOOST_TT_HAS_BIT_AND_HPP_INCLUDED
+    -DBOOST_TT_HAS_BIT_AND_ASSIGN_HPP_INCLUDED
+    -DBOOST_TT_HAS_BIT_OR_HPP_INCLUDED
+    -DBOOST_TT_HAS_BIT_OR_ASSIGN_HPP_INCLUDED
+    -DBOOST_TT_HAS_BIT_XOR_HPP_INCLUDED
+    -DBOOST_TT_HAS_BIT_XOR_ASSIGN_HPP_INCLUDED
+    -DBOOST_TT_HAS_COMPLEMENT_HPP_INCLUDED
+    -DBOOST_TT_HAS_DEREFERENCE_HPP_INCLUDED
+    -DBOOST_TT_HAS_DIVIDES_HPP_INCLUDED
+    -DBOOST_TT_HAS_DIVIDES_ASSIGN_HPP_INCLUDED
+    -DBOOST_TT_HAS_EQUAL_TO_HPP_INCLUDED
+    -DBOOST_TT_HAS_GREATER_HPP_INCLUDED
+    -DBOOST_TT_HAS_GREATER_EQUAL_HPP_INCLUDED
+    -DBOOST_TT_HAS_LEFT_SHIFT_HPP_INCLUDED
+    -DBOOST_TT_HAS_LEFT_SHIFT_ASSIGN_HPP_INCLUDED
+    -DBOOST_TT_HAS_LESS_HPP_INCLUDED
+    -DBOOST_TT_HAS_LESS_EQUAL_HPP_INCLUDED
+    -DBOOST_TT_HAS_LOGICAL_AND_HPP_INCLUDED
+    -DBOOST_TT_HAS_LOGICAL_NOT_HPP_INCLUDED
+    -DBOOST_TT_HAS_LOGICAL_OR_HPP_INCLUDED
+    -DBOOST_TT_HAS_MINUS_HPP_INCLUDED
+    -DBOOST_TT_HAS_MINUS_ASSIGN_HPP_INCLUDED
+    -DBOOST_TT_HAS_MODULUS_HPP_INCLUDED
+    -DBOOST_TT_HAS_MODULUS_ASSIGN_HPP_INCLUDED
+    -DBOOST_TT_HAS_MULTIPLIES_HPP_INCLUDED
+    -DBOOST_TT_HAS_MULTIPLIES_ASSIGN_HPP_INCLUDED
+    -DBOOST_TT_HAS_NEGATE_HPP_INCLUDED
+    -DBOOST_TT_HAS_NEW_OPERATOR_HPP_INCLUDED
+    -DBOOST_TT_HAS_NOT_EQUAL_TO_HPP_INCLUDED
+    -DBOOST_TT_HAS_NOTHROW_ASSIGN_HPP_INCLUDED
+    -DBOOST_TT_HAS_NOTHROW_CONSTRUCTOR_HPP_INCLUDED
+    -DBOOST_TT_HAS_NOTHROW_COPY_HPP_INCLUDED
+    -DBOOST_TT_HAS_NOTHROW_DESTRUCTOR_HPP_INCLUDED
+    -DBOOST_TT_HAS_OPERATOR_HPP_INCLUDED
+    -DBOOST_TT_HAS_PLUS_HPP_INCLUDED
+    -DBOOST_TT_HAS_PLUS_ASSIGN_HPP_INCLUDED
+    -DBOOST_TT_HAS_POST_DECREMENT_HPP_INCLUDED
+    -DBOOST_TT_HAS_POST_INCREMENT_HPP_INCLUDED
+    -DBOOST_TT_HAS_PRE_DECREMENT_HPP_INCLUDED
+    -DBOOST_TT_HAS_PRE_INCREMENT_HPP_INCLUDED
+    -DBOOST_TT_HAS_RIGHT_SHIFT_HPP_INCLUDED
+    -DBOOST_TT_HAS_RIGHT_SHIFT_ASSIGN_HPP_INCLUDED
+    -DBOOST_TT_HAS_TRIVIAL_ASSIGN_HPP_INCLUDED
+    -DBOOST_TT_HAS_TRIVIAL_CONSTRUCTOR_HPP_INCLUDED
+    -DBOOST_TT_HAS_TRIVIAL_COPY_HPP_INCLUDED
+    -DBOOST_TT_HAS_TRIVIAL_DESTRUCTOR_HPP_INCLUDED
+    -DBOOST_TT_HAS_TRIVIAL_MOVE_ASSIGN_HPP_INCLUDED
+    -DBOOST_TT_HAS_TRIVIAL_MOVE_CONSTRUCTOR_HPP_INCLUDED
+    -DBOOST_TT_HAS_UNARY_MINUS_HPP_INCLUDED
+    -DBOOST_TT_HAS_UNARY_PLUS_HPP_INCLUDED
+    -DBOOST_TT_HAS_VIRTUAL_DESTRUCTOR_HPP_INCLUDED
+    -DBOOST_PREDEF_VERSION_NUMBER_H
+)
+
+# Moc .h files.
+filter_list (
+    appleseed.studio_h_files
+    "${appleseed.studio_sources}"
+    ".*\\\\.h"
+)
+QT4_WRAP_CPP (appleseed.studio_generated_moc_h_files
+    ${appleseed.studio_h_files}
+    OPTIONS ${moc_options}
+)
+
+# Moc .cpp files.
+filter_list (
+    appleseed.studio_cpp_files
+    "${appleseed.studio_sources}"
+    ".*\\\\.cpp"
+)
+QT4_WRAP_CPP_CPLUSPLUS_FILES (appleseed.studio_generated_moc_cpp_files
+    ${appleseed.studio_cpp_files}
+    OPTIONS ${moc_options}
+)
+
+
+#--------------------------------------------------------------------------------------------------
+# Compile Qt resource files.
+#--------------------------------------------------------------------------------------------------
+
+QT4_ADD_RESOURCES (appleseed.studio_resource_files
+    ${resources}
+)
+
+
+#--------------------------------------------------------------------------------------------------
+# Target.
+#--------------------------------------------------------------------------------------------------
+
+add_executable (appleseed.studio
+    ${appleseed.studio_sources}
+    ${appleseed.studio_generated_ui_files}
+    ${appleseed.studio_generated_moc_h_files}
+    ${appleseed.studio_resource_files}
+)
+
+if (WIN32)
+    set_target_properties (appleseed.studio PROPERTIES
+        # Build a GUI application instead of a console application on Windows.
+        WIN32_EXECUTABLE TRUE
+    )
+endif ()
+
+if (USE_RPATH_ORIGIN)
+    set_target_properties (appleseed.studio PROPERTIES
+        INSTALL_RPATH "\$ORIGIN/../lib"
+    )
+endif ()
+
+
+#--------------------------------------------------------------------------------------------------
+# Include paths.
+#--------------------------------------------------------------------------------------------------
+
+include_directories (
+    .
+    ../appleseed.shared
+    ${OPENCOLORIO_INCLUDE_DIRS}
+    ${PYTHON_INCLUDE_DIRS}
+)
+
+
+#--------------------------------------------------------------------------------------------------
+# Preprocessor definitions.
+#--------------------------------------------------------------------------------------------------
+
+apply_preprocessor_definitions (appleseed.studio)
+
+
+#--------------------------------------------------------------------------------------------------
+# Static libraries.
+#--------------------------------------------------------------------------------------------------
+
+# Static libraries must be specified in order of reverse-dependency.
+link_against_platform (appleseed.studio)
+link_against_openexr (appleseed.studio)
+link_against_ocio (appleseed.studio)
+
+target_link_libraries (appleseed.studio
+    appleseed
+    appleseed.shared
+    ${Boost_LIBRARIES}
+    ${QT_LIBRARIES}
+    ${OPENGL_LIBRARY}
+    ${PYTHON_LIBRARIES}
+)
+
+if (WITH_DISNEY_MATERIAL)
+    link_against_seexpreditor (appleseed.studio)
+endif ()
+
+if (WIN32)
+    target_link_libraries (appleseed.studio
+        ${QT_QTMAIN_LIBRARY}
+    )
+endif ()
+
+
+#--------------------------------------------------------------------------------------------------
+# Post-build commands.
+#--------------------------------------------------------------------------------------------------
+
+add_custom_target (appleseed.studio.python.copy_py_files ALL)
+
+add_copy_studio_py_file_to_sandbox_py_module_command (${PROJECT_SOURCE_DIR}/src/appleseed.studio/python/studio/__init__.py appleseed.studio)
+add_copy_studio_py_file_to_sandbox_py_module_command (${PROJECT_SOURCE_DIR}/src/appleseed.studio/python/studio/ui.py appleseed.studio)
+add_copy_studio_py_file_to_sandbox_py_module_command (${PROJECT_SOURCE_DIR}/src/appleseed.studio/python/studio/plugins.py appleseed.studio)
+
+add_copy_target_exe_to_sandbox_command (appleseed.studio)
+
+
+#--------------------------------------------------------------------------------------------------
+# Installation.
+#--------------------------------------------------------------------------------------------------
+
+install (TARGETS appleseed.studio
+    DESTINATION bin
+)
+
+install (FILES ../../sandbox/stylesheets/default.qss
+    DESTINATION stylesheets
+)
+
+install (FILES ../../sandbox/settings/appleseed.studio.xml
+    DESTINATION settings
+)
+
+install (DIRECTORY ../../sandbox/ocio
+    DESTINATION .
+)
+
+install (DIRECTORY ../../sandbox/seexpr
+    DESTINATION .
+)
+
+install (DIRECTORY ../../sandbox/studio
+    DESTINATION .
+)
+
+install (DIRECTORY ../../sandbox/lib/python2.7/site-packages DESTINATION "lib/python${PYTHON_MAJOR_VERSION}.${PYTHON_MINOR_VERSION}")
+install (DIRECTORY python/studio DESTINATION "lib/python${PYTHON_MAJOR_VERSION}.${PYTHON_MINOR_VERSION}/appleseed")