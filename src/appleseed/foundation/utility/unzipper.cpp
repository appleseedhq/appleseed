--- conflicted
+++ resolved
@@ -172,7 +172,6 @@
     }
 }
 
-<<<<<<< HEAD
 bool is_zip_file(const string& filename) {
     try
     {
@@ -187,9 +186,6 @@
 }
 
 vector<string> get_filenames_with_extension_from_zip(const string& zip_filename, const string& extension) 
-=======
-vector<string> get_filenames_with_extension_from_zip(const string& zip_filename, const string& extension)
->>>>>>> e61d728e
 {
     vector<string> filenames;
 
