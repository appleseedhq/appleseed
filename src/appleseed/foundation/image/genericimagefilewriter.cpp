--- conflicted
+++ resolved
@@ -425,17 +425,10 @@
         const size_t y_end = y_begin + props.m_tile_height;
 
         // Write scanline into the file.
-<<<<<<< HEAD
         if (!m_writer->write_scanlines(
                 static_cast<int>(y_begin),
                 static_cast<int>(y_end),
                 0,
-=======
-        if (!impl->m_writer->write_scanlines(
-                static_cast<int>(y_begin), 
-                static_cast<int>(y_end), 
-                0, 
->>>>>>> 5398fcd4
                 convert_pixel_format(props.m_pixel_format),
                 buffer_ptr))
         {
