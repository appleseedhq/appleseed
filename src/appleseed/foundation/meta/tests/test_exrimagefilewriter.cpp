
//
// This source file is part of appleseed.
// Visit https://appleseedhq.net/ for additional information and resources.
//
// This software is released under the MIT license.
//
// Copyright (c) 2010-2013 Francois Beaune, Jupiter Jazz Limited
// Copyright (c) 2014-2018 Francois Beaune, The appleseedhq Organization
//
// Permission is hereby granted, free of charge, to any person obtaining a copy
// of this software and associated documentation files (the "Software"), to deal
// in the Software without restriction, including without limitation the rights
// to use, copy, modify, merge, publish, distribute, sublicense, and/or sell
// copies of the Software, and to permit persons to whom the Software is
// furnished to do so, subject to the following conditions:
//
// The above copyright notice and this permission notice shall be included in
// all copies or substantial portions of the Software.
//
// THE SOFTWARE IS PROVIDED "AS IS", WITHOUT WARRANTY OF ANY KIND, EXPRESS OR
// IMPLIED, INCLUDING BUT NOT LIMITED TO THE WARRANTIES OF MERCHANTABILITY,
// FITNESS FOR A PARTICULAR PURPOSE AND NONINFRINGEMENT. IN NO EVENT SHALL THE
// AUTHORS OR COPYRIGHT HOLDERS BE LIABLE FOR ANY CLAIM, DAMAGES OR OTHER
// LIABILITY, WHETHER IN AN ACTION OF CONTRACT, TORT OR OTHERWISE, ARISING FROM,
// OUT OF OR IN CONNECTION WITH THE SOFTWARE OR THE USE OR OTHER DEALINGS IN
// THE SOFTWARE.
//

// appleseed.foundation headers.
#include "foundation/image/color.h"
#include "foundation/image/genericimagefilewriter.h"
#include "foundation/image/genericprogressiveimagefilereader.h"
#include "foundation/image/image.h"
#include "foundation/image/imageattributes.h"
#include "foundation/image/pixel.h"
#include "foundation/image/tile.h"
#include "foundation/utility/iostreamop.h"
#include "foundation/utility/test.h"

// Standard headers.
#include <cstddef>
#include <memory>

using namespace foundation;
using namespace std;

TEST_SUITE(Foundation_Image_EXRImageFileWriter)
{
    static const char* Filename = "unit tests/outputs/test_exrimagefilewriter.exr";
    static const Color4b Reference(50, 100, 150, 42);

    void write_test_openexr_file_to_disk()
    {
        Image image(2, 2, 32, 32, 4, PixelFormatFloat);
        image.clear(Reference);

<<<<<<< HEAD
        GenericImageFileWriter writer(Filename);

        writer.append_image(&image);
        writer.write();
=======
        ImageAttributes attrs;
        attrs.insert("appleseed:test:StringAttr", "something");
        attrs.insert("appleseed:test:StringButIntAttr", "47");
        attrs.insert("appleseed:test:StringButFloatAttr", "47.5");
        attrs.insert("appleseed:test:FloatAttr", 32.0f);
        attrs.insert("appleseed:test:DoubleAttr", 32.0);
        attrs.insert("appleseed:test:IntAttr", 32);
        attrs.insert("appleseed:test:UnsignedIntAttr", static_cast<size_t>(32));

        EXRImageFileWriter writer;
        writer.write(Filename, image, attrs);
>>>>>>> 43bd134f
    }

    TEST_CASE(CorrectlyWriteTestImage)
    {
        write_test_openexr_file_to_disk();

        GenericProgressiveImageFileReader reader;
        reader.open(Filename);
        unique_ptr<Tile> tile(reader.read_tile(0, 0));

        for (size_t i = 0; i < 4; ++i)
        {
            Color4b c;
            tile->get_pixel(i, c);
            EXPECT_EQ(Reference, c);
        }

        ImageAttributes attrs;
        reader.read_image_attributes(attrs);

        EXPECT_EQ(attrs.get<string>("appleseed:test:StringAttr"), string("something"));
        EXPECT_EQ(attrs.get<int>("appleseed:test:StringButIntAttr"), 47);
        EXPECT_EQ(attrs.get<float>("appleseed:test:StringButFloatAttr"), 47.5f);
        EXPECT_EQ(attrs.get<float>("appleseed:test:FloatAttr"), 32.0f);
        EXPECT_EQ(attrs.get<double>("appleseed:test:DoubleAttr"), 32.0);
        EXPECT_EQ(attrs.get<int>("appleseed:test:IntAttr"), 32);
        EXPECT_EQ(attrs.get<size_t>("appleseed:test:UnsignedIntAttr"), static_cast<size_t>(32));
    }
}<|MERGE_RESOLUTION|>--- conflicted
+++ resolved
@@ -55,12 +55,6 @@
         Image image(2, 2, 32, 32, 4, PixelFormatFloat);
         image.clear(Reference);
 
-<<<<<<< HEAD
-        GenericImageFileWriter writer(Filename);
-
-        writer.append_image(&image);
-        writer.write();
-=======
         ImageAttributes attrs;
         attrs.insert("appleseed:test:StringAttr", "something");
         attrs.insert("appleseed:test:StringButIntAttr", "47");
@@ -70,9 +64,11 @@
         attrs.insert("appleseed:test:IntAttr", 32);
         attrs.insert("appleseed:test:UnsignedIntAttr", static_cast<size_t>(32));
 
-        EXRImageFileWriter writer;
-        writer.write(Filename, image, attrs);
->>>>>>> 43bd134f
+        GenericImageFileWriter writer(Filename);
+
+        writer.append_image(&image);
+        writer.set_image_attributes(attrs);
+        writer.write();
     }
 
     TEST_CASE(CorrectlyWriteTestImage)
