--- conflicted
+++ resolved
@@ -44,20 +44,12 @@
 
 // appleseed.foundation headers.
 #include "foundation/image/color.h"
-<<<<<<< HEAD
 #include "foundation/image/drawing.h"
 #include "foundation/image/genericimagefilewriter.h"
 #include "foundation/image/image.h"
 #include "foundation/image/imageattributes.h"
 #include "foundation/image/pixel.h"
 #include "foundation/image/text/textrenderer.h"
-=======
-#include "foundation/image/exrimagefilewriter.h"
-#include "foundation/image/image.h"
-#include "foundation/image/imageattributes.h"
-#include "foundation/image/pixel.h"
-#include "foundation/image/pngimagefilewriter.h"
->>>>>>> 43bd134f
 #include "foundation/image/tile.h"
 #include "foundation/math/scalar.h"
 #include "foundation/platform/defaulttimers.h"
@@ -820,7 +812,6 @@
         writer.set_image_attributes(image_attributes);
     }
 
-<<<<<<< HEAD
     if (impl->m_save_extra_aovs)
     {
         for (size_t i = 0, e = impl->m_extra_aovs.size(); i < e; ++i)
@@ -841,10 +832,6 @@
     }
 
     writer.write();
-=======
-    create_parent_directories(file_path);
-    writer.write_multipart_exr(file_path);
->>>>>>> 43bd134f
 
     RENDERER_LOG_INFO(
         "wrote multipart exr image file %s in %s.",
