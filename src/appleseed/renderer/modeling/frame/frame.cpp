--- conflicted
+++ resolved
@@ -625,17 +625,10 @@
     };
 
     void get_denoiser_checkpoint_paths(
-<<<<<<< HEAD
-        const string&                              checkpoint_path,
-        string&                                    hist_path,
-        string&                                    cov_path,
-        string&                                    sum_path)
-=======
         const std::string&                   checkpoint_path,
         std::string&                         hist_path,
         std::string&                         cov_path,
         std::string&                         sum_path)
->>>>>>> a85744f8
     {
         const bf::path boost_file_path(checkpoint_path);
         const bf::path directory = boost_file_path.parent_path();
@@ -653,16 +646,10 @@
     }
 
     bool is_checkpoint_compatible(
-<<<<<<< HEAD
-        const string&                              checkpoint_path,
+        const std::string&                         checkpoint_path,
         const Frame&                               frame,
         const IShadingResultFrameBufferFactory*    buffer_factory,
         const CheckpointProperties&                checkpoint_props)
-=======
-        const std::string&              checkpoint_path,
-        const Frame&                    frame,
-        const CheckpointProperties&     checkpoint_props)
->>>>>>> a85744f8
     {
         const Image& frame_image = frame.image();
         const CanvasProperties& frame_props = frame_image.properties();
@@ -694,13 +681,8 @@
 
         // Check that the shading buffer layer has correct amount of channel.
         // The checkpoint should contain the beauty image and the shading buffer.
-<<<<<<< HEAD
         const size_t expect_channel_count = get_checkpoint_total_channel_count(buffer_factory, frame.aov_images().size());
-        if (get<1>(checkpoint_props[1]).m_channel_count != expect_channel_count)
-=======
-        const size_t expect_channel_count = get_checkpoint_total_channel_count(frame.aov_images().size());
         if (std::get<1>(checkpoint_props[1]).m_channel_count != expect_channel_count)
->>>>>>> a85744f8
         {
             RENDERER_LOG_ERROR("incorrect checkpoint: the shading buffer doesn't contain the correct number of channels.");
             return false;
