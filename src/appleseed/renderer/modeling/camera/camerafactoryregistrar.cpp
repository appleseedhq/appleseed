--- conflicted
+++ resolved
@@ -62,6 +62,7 @@
   : impl(new Impl())
 {
     // Register built-in factories.
+    impl->register_factory(auto_release_ptr<FactoryType>(new FisheyeLensCameraFactory()));
     impl->register_factory(auto_release_ptr<FactoryType>(new OrthographicCameraFactory()));
     impl->register_factory(auto_release_ptr<FactoryType>(new PinholeCameraFactory()));
     impl->register_factory(auto_release_ptr<FactoryType>(new SphericalCameraFactory()));
@@ -75,29 +76,7 @@
 
 void CameraFactoryRegistrar::register_factory_plugin(Plugin* plugin, void* plugin_entry_point)
 {
-<<<<<<< HEAD
-    // The registrar must be cleared before the plugins are unloaded.
-    impl->m_registrar.clear();
-    unload_all_plugins();
-
-    // Register built-in factories.
-    register_factory(auto_release_ptr<FactoryType>(new FisheyeLensCameraFactory()));
-    register_factory(auto_release_ptr<FactoryType>(new OrthographicCameraFactory()));
-    register_factory(auto_release_ptr<FactoryType>(new PinholeCameraFactory()));
-    register_factory(auto_release_ptr<FactoryType>(new SphericalCameraFactory()));
-    register_factory(auto_release_ptr<FactoryType>(new ThinLensCameraFactory()));
-
-    // Register factories defined in plugins.
-    register_factories_from_plugins<Camera>(
-        search_paths,
-        [this](void* plugin_entry_point)
-        {
-            auto create_fn = reinterpret_cast<ICameraFactory* (*)()>(plugin_entry_point);
-            register_factory(foundation::auto_release_ptr<ICameraFactory>(create_fn()));
-        });
-=======
     impl->register_factory_plugin(plugin, plugin_entry_point);
->>>>>>> 267c245d
 }
 
 CameraFactoryArray CameraFactoryRegistrar::get_factories() const
