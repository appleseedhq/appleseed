--- conflicted
+++ resolved
@@ -67,10 +67,7 @@
     double      m_nv;               // Phong-like exponent in second tangent direction
 };
 
-<<<<<<< HEAD
-=======
 
->>>>>>> 690aa1e5
 //
 // Ashikhmin-Shirley BRDF factory.
 //
