--- conflicted
+++ resolved
@@ -55,48 +55,25 @@
       : public Material
     {
       public:
-<<<<<<< HEAD
-        // Constructor.
-        OSLMaterial(
-            const char*                 name,
-            const ParamArray&           params)
-            : Material(name, params)
-=======
         OSLMaterial(
             const char*                 name,
             const ParamArray&           params)
           : Material(name, params)
->>>>>>> 0ad8a771
         {
             m_inputs.declare("osl_surface", InputFormatEntity, "");
             m_inputs.declare("alpha_map", InputFormatScalar, "");
         }
 
-<<<<<<< HEAD
-        // Delete this instance.
-=======
->>>>>>> 0ad8a771
         virtual void release() OVERRIDE
         {
             delete this;
         }
-<<<<<<< HEAD
-        
-        // Return a string identifying the model of this material.
-=======
 
->>>>>>> 0ad8a771
         virtual const char* get_model() const OVERRIDE
         {
             return Model;
         }
-<<<<<<< HEAD
-        
-        // This method is called once before rendering each frame.
-        // Returns true on success, false otherwise.
-=======
 
->>>>>>> 0ad8a771
         virtual bool on_frame_begin(
             const Project&              project,
             const Assembly&             assembly,
@@ -104,33 +81,19 @@
         {
             if (!Material::on_frame_begin(project, assembly, abort_switch))
                 return false;
-<<<<<<< HEAD
-            
-            m_shader_group = get_uncached_osl_surface();
-    
-=======
 
             m_shader_group = get_uncached_osl_surface();
 
->>>>>>> 0ad8a771
             if (m_shader_group)
             {
                 m_osl_bsdf = OSLBSDFFactory().create();
                 m_bsdf = m_osl_bsdf.get();
                 m_osl_bsdf->on_frame_begin(project, assembly, abort_switch);
             }
-<<<<<<< HEAD
-            
-            return true;
-        }
-    
-        // This method is called once after rendering each frame.
-=======
 
             return true;
         }
 
->>>>>>> 0ad8a771
         virtual void on_frame_end(
             const Project&              project,
             const Assembly&             assembly) OVERRIDE
@@ -142,21 +105,13 @@
                 m_osl_bsdf->on_frame_end(project, assembly);
                 m_osl_bsdf.reset();
             }
-<<<<<<< HEAD
-        
-=======
 
->>>>>>> 0ad8a771
             m_shader_group = 0;
         }
 
         virtual bool has_osl_surface() const OVERRIDE
         {
-<<<<<<< HEAD
-            return get_non_empty(m_params, "osl_surface") != 0;            
-=======
             return get_non_empty(m_params, "osl_surface") != 0;
->>>>>>> 0ad8a771
         }
 
       private:
@@ -169,10 +124,7 @@
     };
 }
 
-<<<<<<< HEAD
-=======
 
->>>>>>> 0ad8a771
 //
 // OSLMaterialFactory class implementation.
 //
