
//
// This source file is part of appleseed.
// Visit http://appleseedhq.net/ for additional information and resources.
//
// This software is released under the MIT license.
//
// Copyright (c) 2010-2013 Francois Beaune, Jupiter Jazz Limited
// Copyright (c) 2014 Francois Beaune, The appleseedhq Organization
//
// Permission is hereby granted, free of charge, to any person obtaining a copy
// of this software and associated documentation files (the "Software"), to deal
// in the Software without restriction, including without limitation the rights
// to use, copy, modify, merge, publish, distribute, sublicense, and/or sell
// copies of the Software, and to permit persons to whom the Software is
// furnished to do so, subject to the following conditions:
//
// The above copyright notice and this permission notice shall be included in
// all copies or substantial portions of the Software.
//
// THE SOFTWARE IS PROVIDED "AS IS", WITHOUT WARRANTY OF ANY KIND, EXPRESS OR
// IMPLIED, INCLUDING BUT NOT LIMITED TO THE WARRANTIES OF MERCHANTABILITY,
// FITNESS FOR A PARTICULAR PURPOSE AND NONINFRINGEMENT. IN NO EVENT SHALL THE
// AUTHORS OR COPYRIGHT HOLDERS BE LIABLE FOR ANY CLAIM, DAMAGES OR OTHER
// LIABILITY, WHETHER IN AN ACTION OF CONTRACT, TORT OR OTHERWISE, ARISING FROM,
// OUT OF OR IN CONNECTION WITH THE SOFTWARE OR THE USE OR OTHER DEALINGS IN
// THE SOFTWARE.
//

// Interface header.
#include "material.h"

// appleseed.renderer headers.
#include "renderer/global/globallogger.h"
#include "renderer/modeling/bsdf/bsdf.h"
#include "renderer/modeling/edf/edf.h"
#include "renderer/modeling/input/inputarray.h"
#include "renderer/modeling/input/source.h"
#include "renderer/modeling/input/texturesource.h"
#include "renderer/modeling/material/bumpmappingmodifier.h"
#include "renderer/modeling/material/normalmappingmodifier.h"
#include "renderer/modeling/scene/textureinstance.h"
#include "renderer/modeling/surfaceshader/surfaceshader.h"
#include "renderer/modeling/texture/texture.h"
#include "renderer/utility/messagecontext.h"
#include "renderer/utility/paramarray.h"

// appleseed.foundation headers.
#include "foundation/image/colorspace.h"
#include "foundation/utility/makevector.h"

// Standard headers.
#include <cassert>
#include <cstring>
#include <string>

using namespace foundation;
using namespace std;

namespace renderer
{

//
// Material class implementation.
//

namespace
{
    const UniqueID g_class_uid = new_guid();
}

UniqueID Material::get_class_uid()
{
    return g_class_uid;
}

Material::Material(
    const char*         name,
    const ParamArray&   params)
  : ConnectableEntity(g_class_uid, params)
  , m_shade_alpha_cutouts(false)
  , m_surface_shader(0)
  , m_bsdf(0)
  , m_edf(0)
  , m_alpha_map(0)
  , m_normal_modifier(0)
#ifdef WITH_OSL
  , m_shader_group(0)
#endif
{
    set_name(name);

    m_inputs.declare("surface_shader", InputFormatEntity);    
}

Material::~Material()
{
}

const char* Material::get_non_empty(const ParamArray& params, const char* name) const
{
    if (!params.strings().exist(name))
        return 0;
    
    const char* value = params.strings().get(name);
    
    return strlen(value) > 0 ? value : 0;
}

bool Material::has_alpha_map() const
{
    return get_non_empty(m_params, "alpha_map") != 0;
}

const char* Material::get_surface_shader_name() const
{
    return get_non_empty(m_params, "surface_shader");
}

const char* Material::get_bsdf_name() const
{
    return get_non_empty(m_params, "bsdf");
}

const char* Material::get_edf_name() const
{
    return get_non_empty(m_params, "edf");
}

bool Material::on_frame_begin(
    const Project&      project,
    const Assembly&     assembly,
    AbortSwitch*        abort_switch)
{
    m_shade_alpha_cutouts = m_params.get_optional<bool>("shade_alpha_cutouts", false);

    m_surface_shader = get_uncached_surface_shader();
    m_alpha_map = get_uncached_alpha_map();

    return true;
}

void Material::on_frame_end(
    const Project&      project,
    const Assembly&     assembly)
{
    m_surface_shader = 0;
    m_bsdf = 0;
    m_edf = 0;
    m_alpha_map = 0;

    delete m_normal_modifier;
    m_normal_modifier = 0;    
}

const SurfaceShader* Material::get_uncached_surface_shader() const
{
    return static_cast<const SurfaceShader*>(m_inputs.get_entity("surface_shader"));
}

const BSDF* Material::get_uncached_bsdf() const
{
    return static_cast<const BSDF*>(m_inputs.get_entity("bsdf"));
}

const EDF* Material::get_uncached_edf() const
{
    return static_cast<const EDF*>(m_inputs.get_entity("edf"));
}

const Source* Material::get_uncached_alpha_map() const
{
    return m_inputs.source("alpha_map");
}

#ifdef WITH_OSL

bool Material::has_osl_surface() const
{
    return false;
}

const ShaderGroup* Material::get_uncached_osl_surface() const
{
<<<<<<< HEAD
    return 0;    
=======
    return 0;
>>>>>>> 0ad8a771
}

#endif

bool Material::create_normal_modifier(const MessageContext& context)
{
    assert(m_normal_modifier == 0);

    // Retrieve the source bound to the displacement map input.
    const Source* displacement_source = m_inputs.source("displacement_map");

    // Nothing to do if there is no displacement source.
    if (displacement_source == 0)
        return true;

    // Only texture instances can be bound to the displacement map input.
    if (dynamic_cast<const TextureSource*>(displacement_source) == 0)
    {
        RENDERER_LOG_ERROR(
            "%s: a texture instance must be bound to the \"displacement_map\" input.",
            context.get());
        return false;
    }

    // Retrieve the displacement texture.
    const TextureSource* displacement_map = static_cast<const TextureSource*>(displacement_source);
    const Texture& texture = displacement_map->get_texture_instance().get_texture();

    // Print a warning if the displacement texture is not expressed in the linear RGB color space.
    if (texture.get_color_space() != ColorSpaceLinearRGB)
    {
        RENDERER_LOG_WARNING(
            "%s: color space for displacement map \"%s\" "
            "should be \"%s\" but is \"%s\" instead; expect artifacts and/or slowdowns.",
            context.get(),
            texture.get_name(),
            color_space_name(ColorSpaceLinearRGB),
            color_space_name(texture.get_color_space()));
    }

    // Retrieve the displacement method.
    const string displacement_method =
        m_params.get_required<string>(
            "displacement_method",
            "bump",
            make_vector("bump", "normal"),
            context);

    // Create the normal modifier.
    if (displacement_method == "bump")
    {
        const double amplitude = m_params.get_optional<double>("bump_amplitude", 1.0);
        m_normal_modifier = new BumpMappingModifier(displacement_map, 2.0, amplitude);
    }
    else
    {
        const NormalMappingModifier::UpVector up_vector =
            m_params.get_optional<string>("normal_map_up", "z", make_vector("y", "z"), context) == "y"
                ? NormalMappingModifier::UpVectorY
                : NormalMappingModifier::UpVectorZ;
        m_normal_modifier = new NormalMappingModifier(displacement_map, up_vector);
    }

    return true;
}

}   // namespace renderer<|MERGE_RESOLUTION|>--- conflicted
+++ resolved
@@ -182,11 +182,7 @@
 
 const ShaderGroup* Material::get_uncached_osl_surface() const
 {
-<<<<<<< HEAD
-    return 0;    
-=======
     return 0;
->>>>>>> 0ad8a771
 }
 
 #endif
