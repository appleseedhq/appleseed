--- conflicted
+++ resolved
@@ -130,22 +130,6 @@
     const ShaderGroup* get_osl_surface() const;
     virtual const ShaderGroup* get_uncached_osl_surface() const;
 #endif
-<<<<<<< HEAD
-    
-  private:    
-    struct Impl;
-    Impl* impl;
-
-  protected:
-    bool                                m_shade_alpha_cutouts;
-    const SurfaceShader*                m_surface_shader;
-    const BSDF*                         m_bsdf;
-    const EDF*                          m_edf;
-    const Source*                       m_alpha_map;
-    const INormalModifier*              m_normal_modifier;
-#ifdef WITH_OSL
-    const ShaderGroup*                  m_shader_group;
-=======
 
   protected:
     bool                            m_shade_alpha_cutouts;
@@ -156,21 +140,16 @@
     const INormalModifier*          m_normal_modifier;
 #ifdef WITH_OSL
     const ShaderGroup*              m_shader_group;
->>>>>>> 0ad8a771
 #endif
 
     // Constructor.
     Material(
         const char*                 name,
         const ParamArray&           params);
-    
+
     // Destructor.
     virtual ~Material();
-<<<<<<< HEAD
-    
-=======
-
->>>>>>> 0ad8a771
+
     const char* get_non_empty(const ParamArray& params, const char* name) const;
 
     bool create_normal_modifier(const MessageContext& context);
