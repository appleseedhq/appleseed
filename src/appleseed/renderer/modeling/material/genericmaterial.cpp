--- conflicted
+++ resolved
@@ -51,18 +51,10 @@
       : public Material
     {
       public:
-<<<<<<< HEAD
-        // Constructor.
-        GenericMaterial(
-            const char*                 name,
-            const ParamArray&           params)
-            : Material(name, params)
-=======
         GenericMaterial(
             const char*                 name,
             const ParamArray&           params)
           : Material(name, params)
->>>>>>> 0ad8a771
         {
             m_inputs.declare("bsdf", InputFormatEntity, "");
             m_inputs.declare("edf", InputFormatEntity, "");
@@ -70,31 +62,16 @@
             m_inputs.declare("displacement_map", InputFormatSpectralReflectance, "");
         }
 
-<<<<<<< HEAD
-        // Delete this instance.
-=======
->>>>>>> 0ad8a771
         virtual void release() OVERRIDE
         {
             delete this;
         }
-<<<<<<< HEAD
-        
-        // Return a string identifying the model of this material.
-=======
-
->>>>>>> 0ad8a771
+
         virtual const char* get_model() const OVERRIDE
         {
             return Model;
         }
-<<<<<<< HEAD
-        
-        // This method is called once before rendering each frame.
-        // Returns true on success, false otherwise.
-=======
-
->>>>>>> 0ad8a771
+
         virtual bool on_frame_begin(
             const Project&              project,
             const Assembly&             assembly,
@@ -105,19 +82,11 @@
 
             m_bsdf = get_uncached_bsdf();
             m_edf = get_uncached_edf();
-<<<<<<< HEAD
-    
+
             const EntityDefMessageContext context("material", this);
             if (!create_normal_modifier(context))
                 return false;
-    
-=======
-
-            const EntityDefMessageContext context("material", this);
-            if (!create_normal_modifier(context))
-                return false;
-
->>>>>>> 0ad8a771
+
             if (m_edf && m_alpha_map)
             {
                 RENDERER_LOG_WARNING(
@@ -125,36 +94,20 @@
                     "this may lead to unexpected or unphysical results.",
                     context.get());
             }
-<<<<<<< HEAD
-            
+
             return true;
         }
-    
-        // This method is called once after rendering each frame.
-=======
-
-            return true;
-        }
-
->>>>>>> 0ad8a771
+
         virtual void on_frame_end(
             const Project&              project,
             const Assembly&             assembly) OVERRIDE
         {
             Material::on_frame_end(project, assembly);
         }
-<<<<<<< HEAD
-
-      private:
     };
 }
 
-=======
-    };
-}
-
-
->>>>>>> 0ad8a771
+
 //
 // GenericMaterialFactory class implementation.
 //
