
//
// This source file is part of appleseed.
// Visit https://appleseedhq.net/ for additional information and resources.
//
// This software is released under the MIT license.
//
// Copyright (c) 2014-2018 Francois Beaune, The appleseedhq Organization
//
// Permission is hereby granted, free of charge, to any person obtaining a copy
// of this software and associated documentation files (the "Software"), to deal
// in the Software without restriction, including without limitation the rights
// to use, copy, modify, merge, publish, distribute, sublicense, and/or sell
// copies of the Software, and to permit persons to whom the Software is
// furnished to do so, subject to the following conditions:
//
// The above copyright notice and this permission notice shall be included in
// all copies or substantial portions of the Software.
//
// THE SOFTWARE IS PROVIDED "AS IS", WITHOUT WARRANTY OF ANY KIND, EXPRESS OR
// IMPLIED, INCLUDING BUT NOT LIMITED TO THE WARRANTIES OF MERCHANTABILITY,
// FITNESS FOR A PARTICULAR PURPOSE AND NONINFRINGEMENT. IN NO EVENT SHALL THE
// AUTHORS OR COPYRIGHT HOLDERS BE LIABLE FOR ANY CLAIM, DAMAGES OR OTHER
// LIABILITY, WHETHER IN AN ACTION OF CONTRACT, TORT OR OTHERWISE, ARISING FROM,
// OUT OF OR IN CONNECTION WITH THE SOFTWARE OR THE USE OR OTHER DEALINGS IN
// THE SOFTWARE.
//

#pragma once

// appleseed.renderer headers.
#include "renderer/kernel/lighting/backwardlightsampler.h"
#include "renderer/kernel/lighting/forwardlightsampler.h"
<<<<<<< HEAD
#include "renderer/kernel/lighting/sdtree.h"
=======
#include "renderer/kernel/lighting/ilightingengine.h"
>>>>>>> 97d9c93e
#include "renderer/kernel/rendering/iframerenderer.h"
#include "renderer/kernel/rendering/ipasscallback.h"
#include "renderer/kernel/rendering/ipixelrenderer.h"
#include "renderer/kernel/rendering/isamplegenerator.h"
#include "renderer/kernel/rendering/isamplerenderer.h"
#include "renderer/kernel/rendering/ishadingresultframebufferfactory.h"
#include "renderer/kernel/rendering/itilerenderer.h"
#include "renderer/kernel/shading/shadingengine.h"

// appleseed.foundation headers.
#include "foundation/memory/autoreleaseptr.h"

// Standard headers.
#include <memory>

// Forward declarations.
namespace foundation    { class IAbortSwitch; }
namespace renderer      { class Frame; }
namespace renderer      { class IFrameRenderer; }
namespace renderer      { class IRendererController; }
namespace renderer      { class ITileCallbackFactory; }
namespace renderer      { class OIIOTextureSystem; }
namespace renderer      { class OnFrameBeginRecorder; }
namespace renderer      { class OnRenderBeginRecorder; }
namespace renderer      { class OSLShadingSystem; }
namespace renderer      { class ParamArray; }
namespace renderer      { class Project; }
namespace renderer      { class Scene; }
namespace renderer      { class TextureStore; }
namespace renderer      { class TraceContext; }

namespace renderer
{

//
// The RendererComponents creates, connects together and owns the various components
// of the rendering pipeline.
//

class RendererComponents
{
  public:
    // Constructor.
    RendererComponents(
        const Project&              project,
        const ParamArray&           params,
        ITileCallbackFactory*       tile_callback_factory,
        TextureStore&               texture_store,
        OIIOTextureSystem&          texture_system,
        OSLShadingSystem&           shading_system);

    // Create all components as specified by the parameters passed at construction.
    bool create();

    // Ask every component to print its settings.
    void print_settings() const;

    // Please refer to the documentation of Entity::on_render_begin().
    bool on_render_begin(
        OnRenderBeginRecorder&      recorder,
        foundation::IAbortSwitch*   abort_switch = nullptr);

    // Please refer to the documentation of Entity::on_frame_begin().
    bool on_frame_begin(
        OnFrameBeginRecorder&       recorder,
        foundation::IAbortSwitch*   abort_switch = nullptr);

    // Retrieve individual components.
    const TraceContext& get_trace_context() const;
    BackwardLightSampler* get_backward_light_sampler() const;
    ShadingEngine& get_shading_engine();
    TextureStore& get_texture_store() const;
    OIIOTextureSystem& get_oiio_texture_system();
    OSLShadingSystem& get_osl_shading_system();
    IShadingResultFrameBufferFactory& get_shading_result_framebuffer_factory() const;
    IFrameRenderer& get_frame_renderer() const;

  private:
    const Project&                                      m_project;
    const ParamArray&                                   m_params;
    ITileCallbackFactory*                               m_tile_callback_factory;
    const Scene&                                        m_scene;
    const Frame&                                        m_frame;
    const TraceContext&                                 m_trace_context;
    std::unique_ptr<ForwardLightSampler>                m_forward_light_sampler;
    std::unique_ptr<BackwardLightSampler>               m_backward_light_sampler;
    ShadingEngine                                       m_shading_engine;
    TextureStore&                                       m_texture_store;
    OIIOTextureSystem&                                  m_oiio_texture_system;
    OSLShadingSystem&                                   m_osl_shading_system;

<<<<<<< HEAD
    std::unique_ptr<STree>                              m_sd_tree;
=======
    std::unique_ptr<IShadingResultFrameBufferFactory>   m_shading_result_framebuffer_factory;
>>>>>>> 97d9c93e
    std::unique_ptr<ILightingEngineFactory>             m_lighting_engine_factory;
    std::unique_ptr<ISampleRendererFactory>             m_sample_renderer_factory;
    std::unique_ptr<ISampleGeneratorFactory>            m_sample_generator_factory;
    std::unique_ptr<IPixelRendererFactory>              m_pixel_renderer_factory;
    std::unique_ptr<ITileRendererFactory>               m_tile_renderer_factory;
    std::unique_ptr<IPassCallback>                      m_pass_callback;
    foundation::auto_release_ptr<IFrameRenderer>        m_frame_renderer;

    bool create_lighting_engine_factory();
    bool create_sample_renderer_factory();
    bool create_sample_generator_factory();
    bool create_pixel_renderer_factory();
    bool create_shading_result_framebuffer_factory();
    bool create_tile_renderer_factory();
    bool create_frame_renderer();
};


//
// RendererComponents class implementation.
//

inline const TraceContext& RendererComponents::get_trace_context() const
{
    return m_trace_context;
}

inline BackwardLightSampler* RendererComponents::get_backward_light_sampler() const
{
    return m_backward_light_sampler.get();
}

inline ShadingEngine& RendererComponents::get_shading_engine()
{
    return m_shading_engine;
}

inline TextureStore& RendererComponents::get_texture_store() const
{
    return m_texture_store;
}

inline OIIOTextureSystem& RendererComponents::get_oiio_texture_system()
{
    return m_oiio_texture_system;
}

inline OSLShadingSystem& RendererComponents::get_osl_shading_system()
{
    return m_osl_shading_system;
}

inline IFrameRenderer& RendererComponents::get_frame_renderer() const
{
    return *m_frame_renderer.get();
}

inline IShadingResultFrameBufferFactory& RendererComponents::get_shading_result_framebuffer_factory() const
{
    return *m_shading_result_framebuffer_factory.get();
}

}       // namespace renderer<|MERGE_RESOLUTION|>--- conflicted
+++ resolved
@@ -31,11 +31,8 @@
 // appleseed.renderer headers.
 #include "renderer/kernel/lighting/backwardlightsampler.h"
 #include "renderer/kernel/lighting/forwardlightsampler.h"
-<<<<<<< HEAD
+#include "renderer/kernel/lighting/ilightingengine.h"
 #include "renderer/kernel/lighting/sdtree.h"
-=======
-#include "renderer/kernel/lighting/ilightingengine.h"
->>>>>>> 97d9c93e
 #include "renderer/kernel/rendering/iframerenderer.h"
 #include "renderer/kernel/rendering/ipasscallback.h"
 #include "renderer/kernel/rendering/ipixelrenderer.h"
@@ -127,11 +124,8 @@
     OIIOTextureSystem&                                  m_oiio_texture_system;
     OSLShadingSystem&                                   m_osl_shading_system;
 
-<<<<<<< HEAD
     std::unique_ptr<STree>                              m_sd_tree;
-=======
     std::unique_ptr<IShadingResultFrameBufferFactory>   m_shading_result_framebuffer_factory;
->>>>>>> 97d9c93e
     std::unique_ptr<ILightingEngineFactory>             m_lighting_engine_factory;
     std::unique_ptr<ISampleRendererFactory>             m_sample_renderer_factory;
     std::unique_ptr<ISampleGeneratorFactory>            m_sample_generator_factory;
