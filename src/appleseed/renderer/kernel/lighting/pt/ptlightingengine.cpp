
//
// This source file is part of appleseed.
// Visit http://appleseedhq.net/ for additional information and resources.
//
// This software is released under the MIT license.
//
// Copyright (c) 2010-2013 Francois Beaune, Jupiter Jazz Limited
// Copyright (c) 2014-2017 Francois Beaune, The appleseedhq Organization
//
// Permission is hereby granted, free of charge, to any person obtaining a copy
// of this software and associated documentation files (the "Software"), to deal
// in the Software without restriction, including without limitation the rights
// to use, copy, modify, merge, publish, distribute, sublicense, and/or sell
// copies of the Software, and to permit persons to whom the Software is
// furnished to do so, subject to the following conditions:
//
// The above copyright notice and this permission notice shall be included in
// all copies or substantial portions of the Software.
//
// THE SOFTWARE IS PROVIDED "AS IS", WITHOUT WARRANTY OF ANY KIND, EXPRESS OR
// IMPLIED, INCLUDING BUT NOT LIMITED TO THE WARRANTIES OF MERCHANTABILITY,
// FITNESS FOR A PARTICULAR PURPOSE AND NONINFRINGEMENT. IN NO EVENT SHALL THE
// AUTHORS OR COPYRIGHT HOLDERS BE LIABLE FOR ANY CLAIM, DAMAGES OR OTHER
// LIABILITY, WHETHER IN AN ACTION OF CONTRACT, TORT OR OTHERWISE, ARISING FROM,
// OUT OF OR IN CONNECTION WITH THE SOFTWARE OR THE USE OR OTHER DEALINGS IN
// THE SOFTWARE.
//

// Interface header.
#include "ptlightingengine.h"

// appleseed.renderer headers.
#include "renderer/global/globallogger.h"
#include "renderer/global/globaltypes.h"
#include "renderer/kernel/lighting/directlightingintegrator.h"
#include "renderer/kernel/lighting/imagebasedlighting.h"
#include "renderer/kernel/lighting/pathtracer.h"
#include "renderer/kernel/lighting/pathvertex.h"
#include "renderer/kernel/lighting/scatteringmode.h"
#include "renderer/kernel/shading/shadingcontext.h"
#include "renderer/kernel/shading/shadingpoint.h"
#include "renderer/modeling/bsdf/bsdf.h"
#include "renderer/modeling/edf/edf.h"
#include "renderer/modeling/environment/environment.h"
#include "renderer/modeling/environmentedf/environmentedf.h"
#include "renderer/modeling/light/light.h"
#include "renderer/modeling/scene/scene.h"
#include "renderer/utility/stochasticcast.h"

// appleseed.foundation headers.
#include "foundation/math/mis.h"
#include "foundation/math/population.h"
#include "foundation/math/vector.h"
#include "foundation/platform/types.h"
#include "foundation/utility/containers/dictionary.h"
#include "foundation/utility/statistics.h"
#include "foundation/utility/string.h"

// Standard headers.
#include <algorithm>
#include <cassert>
#include <cmath>
#include <cstddef>
#include <string>

// Forward declarations.
namespace renderer  { class LightSampler; }
namespace renderer  { class PixelContext; }
namespace renderer  { class TextureCache; }

using namespace foundation;
using namespace std;

namespace renderer
{

namespace
{
    //
    // Path Tracing lighting engine.
    //
    // Implementation of Monte Carlo backward path tracing with and without next event estimation.
    //
    // Reference:
    //
    //   http://citeseer.ist.psu.edu/344088.html
    //

    class PTLightingEngine
      : public ILightingEngine
    {
      public:
        struct Parameters
        {
            const bool      m_enable_dl;                    // is direct lighting enabled?
            const bool      m_enable_ibl;                   // is image-based lighting enabled?
            const bool      m_enable_caustics;              // are caustics enabled?

            const size_t    m_max_path_length;              // maximum path length, ~0 for unlimited
            const size_t    m_max_specular_bounces;         // maximum number of specular bounces, ~0 for unlimited
            const size_t    m_max_glossy_bounces;           // maximum number of glossy bounces, ~0 for unlimited
            const size_t    m_max_diffuse_bounces;          // maximum number of diffuse bounces, ~0 for unlimited
            const size_t    m_rr_min_path_length;           // minimum path length before Russian Roulette kicks in, ~0 for unlimited
            const bool      m_next_event_estimation;        // use next event estimation?

            const float     m_dl_light_sample_count;        // number of light samples used to estimate direct illumination
            const float     m_dl_low_light_threshold;       // light contribution threshold to disable shadow rays
            const float     m_ibl_env_sample_count;         // number of environment samples used to estimate IBL

            const bool      m_has_max_ray_intensity;
            const float     m_max_ray_intensity;

            float           m_rcp_dl_light_sample_count;
            float           m_rcp_ibl_env_sample_count;

            explicit Parameters(const ParamArray& params)
              : m_enable_dl(params.get_optional<bool>("enable_dl", true))
              , m_enable_ibl(params.get_optional<bool>("enable_ibl", true))
              , m_enable_caustics(params.get_optional<bool>("enable_caustics", false))
              , m_max_path_length(fixup_path_length(params.get_optional<size_t>("max_path_length", 0)))
              , m_max_specular_bounces(fixup_bounces(params.get_optional<int>("max_specular_bounces", -1)))
              , m_max_glossy_bounces(fixup_bounces(params.get_optional<int>("max_glossy_bounces", -1)))
              , m_max_diffuse_bounces(fixup_bounces(params.get_optional<int>("max_diffuse_bounces", -1)))
              , m_rr_min_path_length(fixup_path_length(params.get_optional<size_t>("rr_min_path_length", 6)))
              , m_next_event_estimation(params.get_optional<bool>("next_event_estimation", true))
              , m_dl_light_sample_count(params.get_optional<float>("dl_light_samples", 1.0f))
              , m_dl_low_light_threshold(params.get_optional<float>("dl_low_light_threshold", 0.0f))
              , m_ibl_env_sample_count(params.get_optional<float>("ibl_env_samples", 1.0f))
              , m_has_max_ray_intensity(params.strings().exist("max_ray_intensity"))
              , m_max_ray_intensity(params.get_optional<float>("max_ray_intensity", 0.0f))
            {
                // Precompute the reciprocal of the number of light samples.
                m_rcp_dl_light_sample_count =
                    m_dl_light_sample_count > 0.0f && m_dl_light_sample_count < 1.0f
                        ? 1.0f / m_dl_light_sample_count
                        : 0.0f;

                // Precompute the reciprocal of the number of environment samples.
                m_rcp_ibl_env_sample_count =
                    m_ibl_env_sample_count > 0.0f && m_ibl_env_sample_count < 1.0f
                        ? 1.0f / m_ibl_env_sample_count
                        : 0.0f;
            }

            static size_t fixup_path_length(const size_t x)
            {
                return x == 0 ? ~0 : x;
            }

            static size_t fixup_bounces(const int x)
            {
                return x == -1 ? ~0 : x;
            }

            void print() const
            {
                RENDERER_LOG_INFO(
                    "path tracing settings:\n"
<<<<<<< HEAD
                    "  direct lighting  %s\n"
                    "  ibl              %s\n"
                    "  caustics         %s\n"
                    "  max path length  %s\n"
                    "  rr min path len. %s\n"
                    "  next event est.  %s\n"
                    "  dl light samples %s\n"
                    "  dl light thresh. %s\n"
                    "  ibl env samples  %s\n"
                    "  max ray intens.  %s",
=======
                    "  direct lighting               %s\n"
                    "  ibl                           %s\n"
                    "  caustics                      %s\n"
                    "  max path length               %s\n"
                    "  max specular bounces          %s\n"
                    "  max glossy bounces            %s\n"
                    "  max diffuse bounces           %s\n"
                    "  rr min path length            %s\n"
                    "  next event estimation         %s\n"
                    "  dl light samples              %s\n"
                    "  ibl env samples               %s\n"
                    "  max ray intensity             %s",
>>>>>>> c12daf76
                    m_enable_dl ? "on" : "off",
                    m_enable_ibl ? "on" : "off",
                    m_enable_caustics ? "on" : "off",
                    m_max_path_length == size_t(~0) ? "infinite" : pretty_uint(m_max_path_length).c_str(),
                    m_max_specular_bounces == size_t(~0) ? "infinite" : pretty_uint(m_max_specular_bounces).c_str(),
                    m_max_glossy_bounces == size_t(~0) ? "infinite" : pretty_uint(m_max_glossy_bounces).c_str(),
                    m_max_diffuse_bounces == size_t(~0) ? "infinite" : pretty_uint(m_max_diffuse_bounces).c_str(),
                    m_rr_min_path_length == size_t(~0) ? "infinite" : pretty_uint(m_rr_min_path_length).c_str(),
                    m_next_event_estimation ? "on" : "off",
                    pretty_scalar(m_dl_light_sample_count).c_str(),
                    pretty_scalar(m_dl_low_light_threshold, 3).c_str(),
                    pretty_scalar(m_ibl_env_sample_count).c_str(),
                    m_has_max_ray_intensity ? pretty_scalar(m_max_ray_intensity).c_str() : "infinite");
            }
        };

        PTLightingEngine(
            const LightSampler&     light_sampler,
            const ParamArray&       params)
          : m_params(params)
          , m_light_sampler(light_sampler)
          , m_path_count(0)
        {
        }

        virtual void release() APPLESEED_OVERRIDE
        {
            delete this;
        }

        virtual void compute_lighting(
            SamplingContext&        sampling_context,
            const PixelContext&     pixel_context,
            const ShadingContext&   shading_context,
            const ShadingPoint&     shading_point,
            Spectrum&               radiance) APPLESEED_OVERRIDE    // output radiance, in W.sr^-1.m^-2
        {
            if (m_params.m_next_event_estimation)
            {
                do_compute_lighting<PathVisitorNextEventEstimation>(
                    sampling_context,
                    shading_context,
                    shading_point,
                    radiance);
            }
            else
            {
                do_compute_lighting<PathVisitorSimple>(
                    sampling_context,
                    shading_context,
                    shading_point,
                    radiance);
            }
        }

        template <typename PathVisitor>
        void do_compute_lighting(
            SamplingContext&        sampling_context,
            const ShadingContext&   shading_context,
            const ShadingPoint&     shading_point,
            Spectrum&               radiance)               // output radiance, in W.sr^-1.m^-2

        {
            PathVisitor path_visitor(
                m_params,
                m_light_sampler,
                sampling_context,
                shading_context,
                shading_point.get_scene(),
                radiance);

            PathTracer<PathVisitor, false> path_tracer(     // false = not adjoint
                path_visitor,
                m_params.m_rr_min_path_length,
                m_params.m_max_path_length,
                shading_context.get_max_iterations());

            const size_t path_length =
                path_tracer.trace(
                    sampling_context,
                    shading_context,
                    shading_point);

            // Update statistics.
            ++m_path_count;
            m_path_length.insert(path_length);
        }

        virtual StatisticsVector get_statistics() const APPLESEED_OVERRIDE
        {
            Statistics stats;
            stats.insert("path count", m_path_count);
            stats.insert("path length", m_path_length);

            return StatisticsVector::make("path tracing statistics", stats);
        }

      private:
        const Parameters                m_params;
        const LightSampler&             m_light_sampler;

        uint64                          m_path_count;
        Population<uint64>              m_path_length;

        //
        // Base path visitor.
        //

        struct PathVisitorBase
        {
            const Parameters&           m_params;
            const LightSampler&         m_light_sampler;
            SamplingContext&            m_sampling_context;
            const ShadingContext&       m_shading_context;
            const EnvironmentEDF*       m_env_edf;
            Spectrum&                   m_path_radiance;
            bool                        m_omit_emitted_light;   // todo: get rid of this
            uint64                      m_specular_bounces;
            uint64                      m_glossy_bounces;
            uint64                      m_diffuse_bounces;

            PathVisitorBase(
                const Parameters&       params,
                const LightSampler&     light_sampler,
                SamplingContext&        sampling_context,
                const ShadingContext&   shading_context,
                const Scene&            scene,
                Spectrum&               path_radiance)
              : m_params(params)
              , m_light_sampler(light_sampler)
              , m_sampling_context(sampling_context)
              , m_shading_context(shading_context)
              , m_env_edf(scene.get_environment()->get_environment_edf())
              , m_path_radiance(path_radiance)
              , m_omit_emitted_light(false)
              , m_specular_bounces(0)
              , m_glossy_bounces(0)
              , m_diffuse_bounces(0)
            {
            }

            bool accept_scattering(
                const ScatteringMode::Mode  prev_mode,
                const ScatteringMode::Mode  next_mode)
            {
                assert(next_mode != ScatteringMode::Absorption);

                // Count the number of diffuse bounces.
                if (ScatteringMode::has_diffuse(next_mode))
                    m_diffuse_bounces++;

                // Don't exceed the maximum limit of diffuse bounces.
                if (m_diffuse_bounces > m_params.m_max_diffuse_bounces)
                    return false;

                // Count the number of glossy bounces.
                if (ScatteringMode::has_glossy(next_mode))
                    m_glossy_bounces++;

                // Don't exceed the maximum limit of glossy bounces.
                if (m_glossy_bounces > m_params.m_max_glossy_bounces)
                    return false;

                // Count the number of specular bounces.
                if (ScatteringMode::has_specular(next_mode))
                    m_specular_bounces++;

                // Don't exceed the maximum limit of specular bounces.
                if (m_specular_bounces > m_params.m_max_specular_bounces)
                    return false;

                if (!m_params.m_enable_caustics)
                {
                    // Don't follow paths leading to caustics.
                    if (ScatteringMode::has_diffuse(prev_mode) &&
                        ScatteringMode::has_glossy_or_specular(next_mode))
                        return false;

                    // Ignore light emission after glossy-to-specular bounces to prevent another class of fireflies.
                    if (ScatteringMode::has_glossy(prev_mode) &&
                        ScatteringMode::has_specular(next_mode))
                        m_omit_emitted_light = true;
                }

                return true;
            }
        };

        //
        // Path visitor without next event estimation.
        //

        struct PathVisitorSimple
          : public PathVisitorBase
        {
            PathVisitorSimple(
                const Parameters&       params,
                const LightSampler&     light_sampler,
                SamplingContext&        sampling_context,
                const ShadingContext&   shading_context,
                const Scene&            scene,
                Spectrum&               path_radiance)
              : PathVisitorBase(
                    params,
                    light_sampler,
                    sampling_context,
                    shading_context,
                    scene,
                    path_radiance)
            {
            }

            void visit_vertex(const PathVertex& vertex)
            {
                if ((!m_omit_emitted_light || m_params.m_enable_caustics) &&
                    vertex.m_edf &&
                    vertex.m_cos_on > 0.0 &&
                    (vertex.m_path_length > 2 || m_params.m_enable_dl) &&
                    (vertex.m_path_length < 2 || (vertex.m_edf->get_flags() & EDF::CastIndirectLight)))
                {
                    // Compute the emitted radiance.
                    Spectrum emitted_radiance(Spectrum::Illuminance);
                    vertex.compute_emitted_radiance(m_shading_context, emitted_radiance);

                    // Update the path radiance.
                    emitted_radiance *= vertex.m_throughput;
                    m_path_radiance += emitted_radiance;
                }
            }

            void visit_environment(const PathVertex& vertex)
            {
                assert(vertex.m_prev_mode != ScatteringMode::Absorption);

                // Can't look up the environment if there's no environment EDF.
                if (m_env_edf == 0)
                    return;

                // When IBL is disabled, only specular reflections should contribute here.
                if (!m_params.m_enable_ibl && vertex.m_prev_mode != ScatteringMode::Specular)
                    return;

                // Evaluate the environment EDF.
                Spectrum env_radiance(Spectrum::Illuminance);
                float env_prob;
                m_env_edf->evaluate(
                    m_shading_context,
                    -Vector3f(vertex.m_outgoing.get_value()),
                    env_radiance,
                    env_prob);

                // Update path radiance.
                env_radiance *= vertex.m_throughput;
                m_path_radiance += env_radiance;
            }
        };

        //
        // Path visitor with next event estimation.
        //

        struct PathVisitorNextEventEstimation
          : public PathVisitorBase
        {
            bool m_is_indirect_lighting;

            PathVisitorNextEventEstimation(
                const Parameters&       params,
                const LightSampler&     light_sampler,
                SamplingContext&        sampling_context,
                const ShadingContext&   shading_context,
                const Scene&            scene,
                Spectrum&               path_radiance)
              : PathVisitorBase(
                    params,
                    light_sampler,
                    sampling_context,
                    shading_context,
                    scene,
                    path_radiance)
              , m_is_indirect_lighting(false)
            {
            }

            void visit_vertex(const PathVertex& vertex)
            {
                // Any light contribution after a diffuse or glossy bounce is considered indirect.
                if (ScatteringMode::has_diffuse_or_glossy(vertex.m_prev_mode))
                    m_is_indirect_lighting = true;

                const int scattering_modes =
                    !m_params.m_enable_caustics && vertex.m_prev_mode == ScatteringMode::Diffuse
                        ? ScatteringMode::Diffuse
                        : ScatteringMode::All;

                const bool last_vertex = vertex.m_path_length == m_params.m_max_path_length;

                Spectrum vertex_radiance(0.0f, Spectrum::Illuminance);

                // Emitted light.
                if ((!m_omit_emitted_light || m_params.m_enable_caustics) &&
                    vertex.m_edf &&
                    vertex.m_cos_on > 0.0 &&
                    (vertex.m_path_length > 2 || m_params.m_enable_dl) &&
                    (vertex.m_path_length < 2 || (vertex.m_edf->get_flags() & EDF::CastIndirectLight)))
                {
                    add_emitted_light_contribution(
                        vertex,
                        vertex_radiance);
                }

                if (vertex.m_bssrdf == 0)
                {
                    // If we have an OSL shader and this is not the last vertex of the path,
                    // we need to choose one of the closures and set its shading basis into the shading point
                    // for the DirectLightingIntegrator to use it.
                    if (!last_vertex && (m_params.m_enable_dl || m_params.m_enable_ibl))
                    {
                        const Material::RenderData& material_data =
                            vertex.m_shading_point->get_material()->get_render_data();

                        if (material_data.m_shader_group)
                        {
                            m_sampling_context.split_in_place(2, 1);
                            m_shading_context.choose_bsdf_closure_shading_basis(
                                *vertex.m_shading_point,
                                m_sampling_context.next2<Vector2f>());
                        }
                    }
                }

                // Direct lighting.
                if (m_params.m_enable_dl || vertex.m_path_length > 1)
                {
                    if (vertex.m_bsdf)
                    {
                        add_direct_lighting_contribution_bsdf(
                            *vertex.m_shading_point,
                            vertex.m_outgoing,
                            *vertex.m_bsdf,
                            vertex.m_bsdf_data,
                            last_vertex,
                            scattering_modes,
                            vertex_radiance);
                    }
                }

                // Image-based lighting.
                if (m_params.m_enable_ibl && m_env_edf)
                {
                    if (vertex.m_bsdf)
                    {
                        add_image_based_lighting_contribution_bsdf(
                            *vertex.m_shading_point,
                            vertex.m_outgoing,
                            *vertex.m_bsdf,
                            vertex.m_bsdf_data,
                            last_vertex,
                            scattering_modes,
                            vertex_radiance);
                    }
                }

                // Apply path throughput.
                vertex_radiance *= vertex.m_throughput;

                // Optionally clamp secondary rays contribution.
                if (m_params.m_has_max_ray_intensity && vertex.m_path_length > 1)
                    clamp_contribution(vertex_radiance);

                // Update path radiance.
                m_path_radiance += vertex_radiance;
            }

            void add_direct_lighting_contribution_bsdf(
                const ShadingPoint&     shading_point,
                const Dual3d&           outgoing,
                const BSDF&             bsdf,
                const void*             bsdf_data,
                const bool              last_vertex,
                const int               scattering_modes,
                Spectrum&               vertex_radiance)
            {
                Spectrum dl_radiance(Spectrum::Illuminance);

                const size_t light_sample_count =
                    stochastic_cast<size_t>(
                        m_sampling_context,
                        m_params.m_dl_light_sample_count);

                const size_t bsdf_sample_count = last_vertex ? light_sample_count : 1;

                const DirectLightingIntegrator integrator(
                    m_shading_context,
                    m_light_sampler,
                    shading_point,
                    bsdf,
                    bsdf_data,
                    scattering_modes,
                    scattering_modes,
                    bsdf_sample_count,
                    light_sample_count,
                    m_params.m_dl_low_light_threshold,
                    m_is_indirect_lighting);

                if (last_vertex)
                {
                    // This path won't be extended: sample both the lights and the BSDF.
                    integrator.compute_outgoing_radiance_combined_sampling_low_variance(
                        m_sampling_context,
                        outgoing,
                        dl_radiance);
                }
                else
                {
                    // This path will be extended via BSDF sampling: sample the lights only.
                    integrator.compute_outgoing_radiance_light_sampling_low_variance(
                        m_sampling_context,
                        MISPower2,
                        outgoing,
                        dl_radiance);
                }

                // Divide by the sample count when this number is less than 1.
                if (m_params.m_rcp_dl_light_sample_count > 0.0f)
                    dl_radiance *= m_params.m_rcp_dl_light_sample_count;

                // Add direct lighting contribution.
                vertex_radiance += dl_radiance;
            }

            void add_emitted_light_contribution(
                const PathVertex&       vertex,
                Spectrum&               vertex_radiance)
            {
                // Compute the emitted radiance.
                Spectrum emitted_radiance(Spectrum::Illuminance);
                vertex.compute_emitted_radiance(m_shading_context, emitted_radiance);

                // Multiple importance sampling.
                if (vertex.m_prev_mode != ScatteringMode::Specular)
                {
                    const float light_sample_count = max(m_params.m_dl_light_sample_count, 1.0f);
                    const float mis_weight =
                        mis_power2(
                            1.0f * vertex.get_bsdf_prob_area(),
                            light_sample_count * vertex.get_light_prob_area(m_light_sampler));
                    emitted_radiance *= mis_weight;
                }

                // Add emitted light contribution.
                vertex_radiance += emitted_radiance;
            }

            void add_image_based_lighting_contribution_bsdf(
                const ShadingPoint&     shading_point,
                const Dual3d&           outgoing,
                const BSDF&             bsdf,
                const void*             bsdf_data,
                const bool              last_vertex,
                const int               scattering_modes,
                Spectrum&               vertex_radiance)
            {
                Spectrum ibl_radiance(Spectrum::Illuminance);

                const size_t env_sample_count =
                    stochastic_cast<size_t>(
                        m_sampling_context,
                        m_params.m_ibl_env_sample_count);

                const size_t bsdf_sample_count = last_vertex ? env_sample_count : 1;

                if (last_vertex)
                {
                    // This path won't be extended: sample both the environment and the BSDF.
                    compute_ibl_combined_sampling(
                        m_sampling_context,
                        m_shading_context,
                        *m_env_edf,
                        shading_point,
                        outgoing,
                        bsdf,
                        bsdf_data,
                        scattering_modes,
                        scattering_modes,
                        bsdf_sample_count,
                        env_sample_count,
                        ibl_radiance);
                }
                else
                {
                    // This path will be extended via BSDF sampling: sample the environment only.
                    compute_ibl_environment_sampling(
                        m_sampling_context,
                        m_shading_context,
                        *m_env_edf,
                        shading_point,
                        outgoing,
                        bsdf,
                        bsdf_data,
                        scattering_modes,
                        bsdf_sample_count,
                        env_sample_count,
                        ibl_radiance);
                }

                // Divide by the sample count when this number is less than 1.
                if (m_params.m_rcp_ibl_env_sample_count > 0.0f)
                    ibl_radiance *= m_params.m_rcp_ibl_env_sample_count;

                // Add image-based lighting contribution.
                vertex_radiance += ibl_radiance;
            }

            void visit_environment(const PathVertex& vertex)
            {
                assert(vertex.m_prev_mode != ScatteringMode::Absorption);

                // Can't look up the environment if there's no environment EDF.
                if (m_env_edf == 0)
                    return;

                // When IBL is disabled, only specular reflections should contribute here.
                if (!m_params.m_enable_ibl && vertex.m_prev_mode != ScatteringMode::Specular)
                    return;

                // Evaluate the environment EDF.
                Spectrum env_radiance(Spectrum::Illuminance);
                float env_prob;
                m_env_edf->evaluate(
                    m_shading_context,
                    -Vector3f(vertex.m_outgoing.get_value()),
                    env_radiance,
                    env_prob);

                // This may happen for points of the environment map with infinite components,
                // which are then excluded from importance sampling and thus have zero weight.
                if (env_prob == 0.0)
                    return;

                // Multiple importance sampling.
                if (vertex.m_prev_mode != ScatteringMode::Specular)
                {
                    assert(vertex.m_prev_prob > 0.0f);
                    const float env_sample_count = max(m_params.m_ibl_env_sample_count, 1.0f);
                    const float mis_weight =
                        mis_power2(
                            1.0f * vertex.m_prev_prob,
                            env_sample_count * env_prob);
                    env_radiance *= mis_weight;
                }

                // Apply path throughput.
                env_radiance *= vertex.m_throughput;

                // Optionally clamp secondary rays contribution.
                if (m_params.m_has_max_ray_intensity && vertex.m_path_length > 1)
                    clamp_contribution(env_radiance);

                // Update the path radiance.
                m_path_radiance += env_radiance;
            }

            void clamp_contribution(Spectrum& radiance) const
            {
                const float avg = average_value(radiance);

                if (avg > m_params.m_max_ray_intensity)
                    radiance *= m_params.m_max_ray_intensity / avg;
            }
        };
    };
}


//
// PTLightingEngineFactory class implementation.
//

PTLightingEngineFactory::PTLightingEngineFactory(
    const LightSampler& light_sampler,
    const ParamArray&   params)
  : m_light_sampler(light_sampler)
  , m_params(params)
{
    PTLightingEngine::Parameters(params).print();
}

void PTLightingEngineFactory::release()
{
    delete this;
}

ILightingEngine* PTLightingEngineFactory::create()
{
    return new PTLightingEngine(m_light_sampler, m_params);
}

Dictionary PTLightingEngineFactory::get_params_metadata()
{
    Dictionary metadata;
    add_common_params_metadata(metadata, true);

    metadata.dictionaries().insert(
        "enable_dl",
        Dictionary()
            .insert("type", "bool")
            .insert("default", "true")
            .insert("label", "Enable Direct Lighting")
            .insert("help", "Enable direct lighting"));

    metadata.dictionaries().insert(
        "enable_caustics",
        Dictionary()
            .insert("type", "bool")
            .insert("default", "false")
            .insert("label", "Enable Caustics")
            .insert("help", "Enable caustics"));

    metadata.dictionaries().insert(
        "max_path_length",
        Dictionary()
            .insert("type", "int")
            .insert("default", "8")
            .insert("unlimited", "true")
            .insert("min", "1")
            .insert("label", "Max Path Length")
            .insert("help", "Maximum number of path bounces"));

    metadata.dictionaries().insert(
        "max_specular_bounces",
        Dictionary()
            .insert("type", "int")
            .insert("default", "8")
            .insert("unlimited", "true")
            .insert("min", "0")
            .insert("label", "Max Specular Bounces")
            .insert("help", "Maximum number of specular bounces"));

    metadata.dictionaries().insert(
        "max_glossy_bounces",
        Dictionary()
            .insert("type", "int")
            .insert("default", "8")
            .insert("unlimited", "true")
            .insert("min", "0")
            .insert("label", "Max Glossy Bounces")
            .insert("help", "Maximum number of glossy bounces"));

    metadata.dictionaries().insert(
        "max_diffuse_bounces",
        Dictionary()
            .insert("type", "int")
            .insert("default", "8")
            .insert("unlimited", "true")
            .insert("min", "0")
            .insert("label", "Max Diffuse Bounces")
            .insert("help", "Maximum number of diffuse bounces"));

    metadata.dictionaries().insert(
        "rr_min_path_length",
        Dictionary()
            .insert("type", "int")
            .insert("default", "6")
            .insert("min", "1")
            .insert("label", "Russian Roulette Start Bounce")
            .insert("help", "Consider pruning low contribution paths starting with this bounce"));

    metadata.dictionaries().insert(
        "next_event_estimation",
        Dictionary()
            .insert("type", "bool")
            .insert("default", "true")
            .insert("label", "Next Event Estimation")
            .insert("help", "Explicitly connect path vertices to light sources to improve efficiency"));

    metadata.dictionaries().insert(
        "max_ray_intensity",
        Dictionary()
            .insert("type", "float")
            .insert("default", "1.0")
            .insert("unlimited", "true")
            .insert("min", "0.0")
            .insert("label", "Max Ray Intensity")
            .insert("help", "Clamp intensity of rays (after the first bounce) to this value to reduce fireflies"));

    return metadata;
}

}   // namespace renderer<|MERGE_RESOLUTION|>--- conflicted
+++ resolved
@@ -157,18 +157,6 @@
             {
                 RENDERER_LOG_INFO(
                     "path tracing settings:\n"
-<<<<<<< HEAD
-                    "  direct lighting  %s\n"
-                    "  ibl              %s\n"
-                    "  caustics         %s\n"
-                    "  max path length  %s\n"
-                    "  rr min path len. %s\n"
-                    "  next event est.  %s\n"
-                    "  dl light samples %s\n"
-                    "  dl light thresh. %s\n"
-                    "  ibl env samples  %s\n"
-                    "  max ray intens.  %s",
-=======
                     "  direct lighting               %s\n"
                     "  ibl                           %s\n"
                     "  caustics                      %s\n"
@@ -179,9 +167,9 @@
                     "  rr min path length            %s\n"
                     "  next event estimation         %s\n"
                     "  dl light samples              %s\n"
+                    "  dl light threshold            %s\n"
                     "  ibl env samples               %s\n"
                     "  max ray intensity             %s",
->>>>>>> c12daf76
                     m_enable_dl ? "on" : "off",
                     m_enable_ibl ? "on" : "off",
                     m_enable_caustics ? "on" : "off",
