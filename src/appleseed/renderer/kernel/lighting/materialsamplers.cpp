--- conflicted
+++ resolved
@@ -181,18 +181,11 @@
 //
 
 VolumeSampler::VolumeSampler(
-<<<<<<< HEAD
     const ShadingRay&       volume_ray,
     const Volume&           volume,
     const void*             volume_data,
     const float             distance,
     const ShadingPoint&     shading_point)
-=======
-    const ShadingRay&           volume_ray,
-    const Volume&               volume,
-    const void*                 volume_data,
-    const float                 distance)
->>>>>>> e5cf7ee3
   : m_volume_ray(volume_ray)
   , m_volume(volume)
   , m_volume_data(volume_data)
