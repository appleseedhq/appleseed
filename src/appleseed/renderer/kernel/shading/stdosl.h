--- conflicted
+++ resolved
@@ -221,7 +221,7 @@
         F *= sqr (beta / (g+c));
         Kr = F;
         Kt = (1.0 - Kr) * eta*eta;
-        // OPT: the following recomputes some of the above values, but it 
+        // OPT: the following recomputes some of the above values, but it
         // gives us the same result as if the shader-writer called refract()
         T = refract(I, N, eta);
     } else {
@@ -409,7 +409,7 @@
     return transformc (to, r);
 }
 
- 
+
 
 // Matrix functions
 
@@ -480,17 +480,7 @@
 /*************************************************************/
 
 /********************************/
-<<<<<<< HEAD
-// standard OSL closures that are different in appleseed
-
-closure color reflection(normal N) BUILTIN;
-closure color refraction(normal N, float from_ior, float to_ior) BUILTIN;
-
-/********************************/
-// standard OSL closures
-=======
 // Standard OSL closures
->>>>>>> 2d2d20fa
 
 closure color background() BUILTIN;
 closure color debug(string tag) BUILTIN;
@@ -498,29 +488,6 @@
 closure color emission(float inner_angle, float outer_angle) BUILTIN;
 closure color emission(float outer_angle) { return emission(outer_angle, outer_angle); }
 closure color emission() { return emission(M_PI_2, M_PI_2); }
-
-// to keep compatibility with other renderers
-closure color reflection(normal N, float eta)
-{
-    return reflection(N);
-}
-
-closure color refraction(normal N, float eta)
-{
-    if (eta < 1)
-        return refraction(N, 1.0 / eta, 1.0);
-    else
-        return refraction(N, 1.0, eta);
-}
-
-closure color microfacet(string distribution, normal N, vector U, float xalpha,
-                         float yalpha, float eta, int refract) BUILTIN;
-
-closure color microfacet(string distribution, normal N, float alpha, float eta,
-                         int refr)
-{
-    return microfacet(distribution, N, vector(0), alpha, alpha, eta, refr);
-}
 
 closure color diffuse(normal N) BUILTIN;
 closure color holdout() BUILTIN;
@@ -540,8 +507,6 @@
 }
 
 /********************************/
-<<<<<<< HEAD
-=======
 // closures that are in the standard but are different in appleseed
 
 // original:
@@ -555,7 +520,6 @@
 closure color microfacet_ggx(normal N, float glossiness) BUILTIN;
 
 /********************************/
->>>>>>> 2d2d20fa
 // appleseed specific closures
 
 closure color as_ashikhmin_shirley(
@@ -567,6 +531,9 @@
     color Cs,
     float nu,
     float nv) BUILTIN;
+
+closure color as_microfacet_blinn(normal N, float glossiness) BUILTIN;
+closure color as_microfacet_ward(normal N, float glossiness) BUILTIN;
 
 closure color as_oren_nayar(normal N, float roughness) BUILTIN;
 
@@ -661,4 +628,4 @@
 #undef PERCOMP2
 #undef PERCOMP2F
 
-#endif /* STDOSL_H */
+#endif /* STDOSL_H */